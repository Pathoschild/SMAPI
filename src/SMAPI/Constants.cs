--- conflicted
+++ resolved
@@ -20,11 +20,7 @@
         ** Public
         ****/
         /// <summary>SMAPI's current semantic version.</summary>
-<<<<<<< HEAD
-        public static ISemanticVersion ApiVersion { get; } = new Toolkit.SemanticVersion("3.3.0.1", allowNonStandard: true);
-=======
         public static ISemanticVersion ApiVersion { get; } = new Toolkit.SemanticVersion("3.3.2");
->>>>>>> 5ae640dc
 
         /// <summary>The minimum supported version of Stardew Valley.</summary>
         public static ISemanticVersion MinimumGameVersion { get; } = new GameVersion("1.4.1");
@@ -33,7 +29,7 @@
         public static ISemanticVersion MaximumGameVersion { get; } = null;
 
         /// <summary>The target game platform.</summary>
-        public static GamePlatform TargetPlatform => GamePlatform.Android;
+        public static GamePlatform TargetPlatform => (GamePlatform)Constants.Platform;
 
         /// <summary>The path to the game folder.</summary>
         public static string ExecutionPath { get; } = Path.Combine(Android.OS.Environment.ExternalStorageDirectory.Path, "StardewValley/smapi-internal");
@@ -99,10 +95,10 @@
         internal static string ModsPath { get; set; }
 
         /// <summary>The game's current semantic version.</summary>
-        internal static ISemanticVersion GameVersion { get; } = new GameVersion("1.4.5.139");
+        internal static ISemanticVersion GameVersion { get; } = new GameVersion(Game1.version);
 
         /// <summary>The target game platform.</summary>
-        internal static Platform Platform { get; } = Platform.Android;
+        internal static Platform Platform { get; } = EnvironmentUtility.DetectPlatform();
 
         /// <summary>The game's assembly name.</summary>
         internal static string GameAssemblyName => Constants.Platform == Platform.Windows ? "Stardew Valley" : "StardewValley";
