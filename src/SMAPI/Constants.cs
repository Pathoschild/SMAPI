using System;
using System.IO;
using System.Linq;
using System.Reflection;
using StardewModdingAPI.Enums;
using StardewModdingAPI.Framework;
using StardewModdingAPI.Framework.ModLoading;
using StardewModdingAPI.Toolkit.Utilities;
using StardewValley;

namespace StardewModdingAPI
{
    /// <summary>Contains SMAPI's constants and assumptions.</summary>
    public static class Constants
    {
        /*********
        ** Accessors
        *********/
        /****
        ** Public
        ****/
        /// <summary>SMAPI's current semantic version.</summary>
        public static ISemanticVersion ApiVersion { get; } = new Toolkit.SemanticVersion("3.2.0.2", allowNonStandard: true);

        /// <summary>The minimum supported version of Stardew Valley.</summary>
        public static ISemanticVersion MinimumGameVersion { get; } = new GameVersion("1.4.1");

        /// <summary>The maximum supported version of Stardew Valley.</summary>
        public static ISemanticVersion MaximumGameVersion { get; } = null;

        /// <summary>The target game platform.</summary>
        public static GamePlatform TargetPlatform => GamePlatform.Android;

        /// <summary>The path to the game folder.</summary>
        public static string ExecutionPath { get; } = Path.Combine(Android.OS.Environment.ExternalStorageDirectory.Path, "StardewValley/smapi-internal");

        /// <summary>The directory path containing Stardew Valley's app data.</summary>
        public static string DataPath { get; } = Path.Combine(Android.OS.Environment.ExternalStorageDirectory.Path, "StardewValley");

        /// <summary>The directory path in which error logs should be stored.</summary>
        public static string LogDir { get; } = Path.Combine(Constants.DataPath, "ErrorLogs");

        /// <summary>The directory path where all saves are stored.</summary>
        public static string SavesPath { get; } = Constants.DataPath;

        /// <summary>The name of the current save folder (if save info is available, regardless of whether the save file exists yet).</summary>
        public static string SaveFolderName => Constants.GetSaveFolderName();

        /// <summary>The absolute path to the current save folder (if save info is available and the save file exists).</summary>
        public static string CurrentSavePath => Constants.GetSaveFolderPathIfExists();

        /****
        ** Internal
        ****/
        /// <summary>The URL of the SMAPI home page.</summary>
        internal const string HomePageUrl = "https://github.com/MartyrPher/SMAPI-Android-Installer/releases/latest";

        /// <summary>The default performance counter name for unknown event handlers.</summary>
        internal const string GamePerformanceCounterName = "<StardewValley>";

        /// <summary>The absolute path to the folder containing SMAPI's internal files.</summary>
        internal static readonly string InternalFilesPath = Program.DllSearchPath;

        /// <summary>The file path for the SMAPI configuration file.</summary>
        internal static string ApiConfigPath => Path.Combine(Constants.InternalFilesPath, "config.json");

        /// <summary>The file path for the overrides file for <see cref="ApiConfigPath"/>, which is applied over it.</summary>
        internal static string ApiUserConfigPath => Path.Combine(Constants.InternalFilesPath, "config.user.json");

        /// <summary>The file path for the SMAPI metadata file.</summary>
        internal static string ApiMetadataPath => Path.Combine(Constants.InternalFilesPath, "metadata.json");

        /// <summary>The filename prefix used for all SMAPI logs.</summary>
        internal static string LogNamePrefix { get; } = "SMAPI-";

        /// <summary>The filename for SMAPI's main log, excluding the <see cref="LogExtension"/>.</summary>
        internal static string LogFilename { get; } = $"{Constants.LogNamePrefix}latest";

        /// <summary>The filename extension for SMAPI log files.</summary>
        internal static string LogExtension { get; } = "txt";

        /// <summary>The file path for the log containing the previous fatal crash, if any.</summary>
        internal static string FatalCrashLog => Path.Combine(Constants.LogDir, "SMAPI-crash.txt");

        /// <summary>The file path which stores a fatal crash message for the next run.</summary>
        internal static string FatalCrashMarker => Path.Combine(Constants.InternalFilesPath, "StardewModdingAPI.crash.marker");

        /// <summary>The file path which stores the detected update version for the next run.</summary>
        internal static string UpdateMarker => Path.Combine(Constants.InternalFilesPath, "StardewModdingAPI.update.marker");

        /// <summary>The default full path to search for mods.</summary>
        internal static string DefaultModsPath { get; } = Path.Combine(Constants.ExecutionPath, "Mods");

        /// <summary>The actual full path to search for mods.</summary>
        internal static string ModsPath { get; set; }

        /// <summary>The game's current semantic version.</summary>
<<<<<<< HEAD
        internal static ISemanticVersion GameVersion { get; } = new GameVersion("1.4.4.128");
=======
        internal static ISemanticVersion GameVersion { get; } = new GameVersion("1.4.4.130");
>>>>>>> 00efcd5e

        /// <summary>The target game platform.</summary>
        internal static Platform Platform { get; } = Platform.Android;

        /// <summary>The game's assembly name.</summary>
        internal static string GameAssemblyName => Constants.Platform == Platform.Windows ? "Stardew Valley" : "StardewValley";

        /// <summary>The language code for non-translated mod assets.</summary>
        internal static LocalizedContentManager.LanguageCode DefaultLanguage { get; } = LocalizedContentManager.LanguageCode.en;


        /*********
        ** Internal methods
        *********/
        /// <summary>Get the SMAPI version to recommend for an older game version, if any.</summary>
        /// <param name="version">The game version to search.</param>
        /// <returns>Returns the compatible SMAPI version, or <c>null</c> if none was found.</returns>
        internal static ISemanticVersion GetCompatibleApiVersion(ISemanticVersion version)
        {
            switch (version.ToString())
            {
                case "1.3.36":
                    return new SemanticVersion(2, 11, 2);

                case "1.3.32":
                case "1.3.33":
                    return new SemanticVersion(2, 10, 2);

                case "1.3.28":
                    return new SemanticVersion(2, 7, 0);

                case "1.2.30":
                case "1.2.31":
                case "1.2.32":
                case "1.2.33":
                    return new SemanticVersion(2, 5, 5);
            }

            return null;
        }

        /// <summary>Get metadata for mapping assemblies to the current platform.</summary>
        /// <param name="targetPlatform">The target game platform.</param>
        internal static PlatformAssemblyMap GetAssemblyMap(Platform targetPlatform)
        {
            // get assembly changes needed for platform
            string[] removeAssemblyReferences;
            Assembly[] targetAssemblies;
            switch (targetPlatform)
            {
                case Platform.Linux:
                case Platform.Mac:
                case Platform.Android:
                    removeAssemblyReferences = new[]
                    {
                        "Netcode",
                        "Stardew Valley",
                        "Microsoft.Xna.Framework",
                        "Microsoft.Xna.Framework.Game",
                        "Microsoft.Xna.Framework.Graphics",
                        "Microsoft.Xna.Framework.Xact",
                        "StardewModdingAPI.Toolkit.CoreInterfaces" // renamed in SMAPI 3.0
                    };
                    targetAssemblies = new[]
                    {
                        typeof(StardewValley.Game1).Assembly, // note: includes Netcode types on Linux/Mac
                        typeof(Microsoft.Xna.Framework.Vector2).Assembly,
                        typeof(MonoMod.RuntimeDetour.HarmonyDetourBridge).Assembly,
                        typeof(MonoMod.Utils.Platform).Assembly,
                        typeof(Harmony.HarmonyPatch).Assembly,
                        typeof(Mono.Cecil.MethodDefinition).Assembly,
                        typeof(StardewModdingAPI.IManifest).Assembly,
                    };
                    break;

                case Platform.Windows:
                    removeAssemblyReferences = new[]
                    {
                        "StardewValley",
                        "MonoGame.Framework",
                        "StardewModdingAPI.Toolkit.CoreInterfaces" // renamed in SMAPI 3.0
                    };
                    targetAssemblies = new[]
                    {
                        typeof(Netcode.NetBool).Assembly,
                        typeof(StardewValley.Game1).Assembly,
                        typeof(Microsoft.Xna.Framework.Vector2).Assembly,
                        typeof(Microsoft.Xna.Framework.Game).Assembly,
                        typeof(Microsoft.Xna.Framework.Graphics.SpriteBatch).Assembly,
                        typeof(StardewModdingAPI.IManifest).Assembly
                    };
                    break;

                default:
                    throw new InvalidOperationException($"Unknown target platform '{targetPlatform}'.");
            }

            return new PlatformAssemblyMap(targetPlatform, removeAssemblyReferences, targetAssemblies);
        }


        /*********
        ** Private methods
        *********/
        /// <summary>Get the name of the save folder, if any.</summary>
        private static string GetSaveFolderName()
        {
            // save not available
            if (Context.LoadStage == LoadStage.None)
                return null;

            // get basic info
            string playerName;
            ulong saveID;
            if (Context.LoadStage == LoadStage.SaveParsed)
            {
                playerName = SaveGame.loaded.player.Name;
                saveID = SaveGame.loaded.uniqueIDForThisGame;
            }
            else
            {
                playerName = Game1.player.Name;
                saveID = Game1.uniqueIDForThisGame;
            }

            // build folder name
            return $"{new string(playerName.Where(char.IsLetterOrDigit).ToArray())}_{saveID}";
        }

        /// <summary>Get the path to the current save folder, if any.</summary>
        private static string GetSaveFolderPathIfExists()
        {
            string folderName = Constants.GetSaveFolderName();
            if (folderName == null)
                return null;

            string path = Path.Combine(Constants.SavesPath, folderName);
            return Directory.Exists(path)
                ? path
                : null;
        }
    }
}<|MERGE_RESOLUTION|>--- conflicted
+++ resolved
@@ -95,11 +95,7 @@
         internal static string ModsPath { get; set; }
 
         /// <summary>The game's current semantic version.</summary>
-<<<<<<< HEAD
-        internal static ISemanticVersion GameVersion { get; } = new GameVersion("1.4.4.128");
-=======
         internal static ISemanticVersion GameVersion { get; } = new GameVersion("1.4.4.130");
->>>>>>> 00efcd5e
 
         /// <summary>The target game platform.</summary>
         internal static Platform Platform { get; } = Platform.Android;
