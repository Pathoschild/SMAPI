using System;
using System.Collections.Generic;
using System.IO;
using System.Linq;
using Microsoft.Xna.Framework.Graphics;
using Netcode;
using StardewModdingAPI.Framework.Reflection;
using StardewValley;
using StardewValley.BellsAndWhistles;
using StardewValley.Buildings;
using StardewValley.Characters;
using StardewValley.GameData.Movies;
using StardewValley.Locations;
using StardewValley.Menus;
using StardewValley.Network;
using StardewValley.Objects;
using StardewValley.Projectiles;
using StardewValley.TerrainFeatures;
using xTile;
using xTile.Tiles;

namespace StardewModdingAPI.Metadata
{
    /// <summary>Propagates changes to core assets to the game state.</summary>
    internal class CoreAssetPropagator
    {
        /*********
        ** Fields
        *********/
        /// <summary>Normalizes an asset key to match the cache key and assert that it's valid.</summary>
        private readonly Func<string, string> AssertAndNormalizeAssetName;

        /// <summary>Simplifies access to private game code.</summary>
        private readonly Reflector Reflection;

        /// <summary>Encapsulates monitoring and logging.</summary>
        private readonly IMonitor Monitor;

        /// <summary>Optimized bucket categories for batch reloading assets.</summary>
        private enum AssetBucket
        {
            /// <summary>NPC overworld sprites.</summary>
            Sprite,

            /// <summary>Villager dialogue portraits.</summary>
            Portrait,

            /// <summary>Any other asset.</summary>
            Other
        };


        /*********
        ** Public methods
        *********/
        /// <summary>Initialize the core asset data.</summary>
        /// <param name="assertAndNormalizeAssetName">Normalizes an asset key to match the cache key and assert that it's valid.</param>
        /// <param name="reflection">Simplifies access to private code.</param>
        /// <param name="monitor">Encapsulates monitoring and logging.</param>
        public CoreAssetPropagator(Func<string, string> assertAndNormalizeAssetName, Reflector reflection, IMonitor monitor)
        {
            this.AssertAndNormalizeAssetName = assertAndNormalizeAssetName;
            this.Reflection = reflection;
            this.Monitor = monitor;
        }

        /// <summary>Reload one of the game's core assets (if applicable).</summary>
        /// <param name="content">The content manager through which to reload the asset.</param>
        /// <param name="assets">The asset keys and types to reload.</param>
        /// <returns>Returns a lookup of asset names to whether they've been propagated.</returns>
        public IDictionary<string, bool> Propagate(LocalizedContentManager content, IDictionary<string, Type> assets)
        {
            // group into optimized lists
            var buckets = assets.GroupBy(p =>
            {
                if (this.IsInFolder(p.Key, "Characters") || this.IsInFolder(p.Key, "Characters\\Monsters"))
                    return AssetBucket.Sprite;

                if (this.IsInFolder(p.Key, "Portraits"))
                    return AssetBucket.Portrait;

                return AssetBucket.Other;
            });

            // reload assets
            IDictionary<string, bool> propagated = assets.ToDictionary(p => p.Key, p => false, StringComparer.InvariantCultureIgnoreCase);
            foreach (var bucket in buckets)
            {
                switch (bucket.Key)
                {
                    case AssetBucket.Sprite:
                        this.ReloadNpcSprites(content, bucket.Select(p => p.Key), propagated);
                        break;

                    case AssetBucket.Portrait:
                        this.ReloadNpcPortraits(content, bucket.Select(p => p.Key), propagated);
                        break;

                    default:
                        foreach (var entry in bucket)
                            propagated[entry.Key] = this.PropagateOther(content, entry.Key, entry.Value);
                        break;
                }
            }
            return propagated;
        }


        /*********
        ** Private methods
        *********/
        /// <summary>Reload one of the game's core assets (if applicable).</summary>
        /// <param name="content">The content manager through which to reload the asset.</param>
        /// <param name="key">The asset key to reload.</param>
        /// <param name="type">The asset type to reload.</param>
        /// <returns>Returns whether an asset was loaded. The return value may be true or false, or a non-null value for true.</returns>
        private bool PropagateOther(LocalizedContentManager content, string key, Type type)
        {
            key = this.AssertAndNormalizeAssetName(key);

            /****
            ** Special case: current map tilesheet
            ** We only need to do this for the current location, since tilesheets are reloaded when you enter a location.
            ** Just in case, we should still propagate by key even if a tilesheet is matched.
            ****/
            if (Game1.currentLocation?.map?.TileSheets != null)
            {
                foreach (TileSheet tilesheet in Game1.currentLocation.map.TileSheets)
                {
                    if (this.NormalizeAssetNameIgnoringEmpty(tilesheet.ImageSource) == key)
                        Game1.mapDisplayDevice.LoadTileSheet(tilesheet);
                }
            }

            /****
            ** Propagate map changes
            ****/
            if (type == typeof(Map))
            {
                bool anyChanged = false;
                foreach (GameLocation location in this.GetLocations())
                {
                    if (!string.IsNullOrWhiteSpace(location.mapPath.Value) && this.NormalizeAssetNameIgnoringEmpty(location.mapPath.Value) == key)
                    {
                        // general updates
                        location.reloadMap();
                        location.updateSeasonalTileSheets();
                        location.updateWarps();

                        // update interior doors
                        location.interiorDoors.Clear();
                        foreach (var entry in new InteriorDoorDictionary(location))
                            location.interiorDoors.Add(entry);

                        // update doors
                        location.doors.Clear();
                        location.updateDoors();

                        anyChanged = true;
                    }
                }
                return anyChanged;
            }

            /****
            ** Propagate by key
            ****/
            Reflector reflection = this.Reflection;
            switch (key.ToLower().Replace("/", "\\")) // normalized key so we can compare statically
            {
                /****
                ** Animals
                ****/
                case "animals\\horse":
                    return this.ReloadPetOrHorseSprites<Horse>(content, key);

                /****
                ** Buildings
                ****/
                case "buildings\\houses": // Farm
                    reflection.GetField<Texture2D>(typeof(Farm), nameof(Farm.houseTextures)).SetValue(content.Load<Texture2D>(key));
                    return true;

                /****
                ** Content\Characters\Farmer
                ****/
                case "characters\\farmer\\accessories": // Game1.LoadContent
                    FarmerRenderer.accessoriesTexture = content.Load<Texture2D>(key);
                    return true;

                case "characters\\farmer\\farmer_base": // Farmer
                case "characters\\farmer\\farmer_base_bald":
                case "characters\\farmer\\farmer_girl_base":
                case "characters\\farmer\\farmer_girl_base_bald":
                    return this.ReloadPlayerSprites(key);

                case "characters\\farmer\\hairstyles": // Game1.LoadContent
                    FarmerRenderer.hairStylesTexture = content.Load<Texture2D>(key);
                    return true;

                case "characters\\farmer\\hats": // Game1.LoadContent
                    FarmerRenderer.hatsTexture = content.Load<Texture2D>(key);
                    return true;

                case "characters\\farmer\\pants": // Game1.LoadContent
                    FarmerRenderer.pantsTexture = content.Load<Texture2D>(key);
                    return true;

                case "characters\\farmer\\shirts": // Game1.LoadContent
                    FarmerRenderer.shirtsTexture = content.Load<Texture2D>(key);
                    return true;

                /****
                ** Content\Data
                ****/
                case "data\\achievements": // Game1.LoadContent
                    Game1.achievements = content.Load<Dictionary<int, string>>(key);
                    return true;

                case "data\\bigcraftablesinformation": // Game1.LoadContent
                    Game1.bigCraftablesInformation = content.Load<Dictionary<int, string>>(key);
                    return true;

                case "data\\bundles": // NetWorldState constructor
                    {
                        var bundles = this.Reflection.GetField<NetBundles>(Game1.netWorldState.Value, "bundles").GetValue();
                        var rewards = this.Reflection.GetField<NetIntDictionary<bool, NetBool>>(Game1.netWorldState.Value, "bundleRewards").GetValue();
                        foreach (var pair in content.Load<Dictionary<string, string>>(key))
                        {
                            int bundleKey = int.Parse(pair.Key.Split('/')[1]);
                            int rewardsCount = pair.Value.Split('/')[2].Split(' ').Length;

                            // add bundles
                            if (!bundles.TryGetValue(bundleKey, out bool[] values) || values.Length < rewardsCount)
                            {
                                values ??= new bool[0];

                                bundles.Remove(bundleKey);
                                bundles[bundleKey] = values.Concat(Enumerable.Repeat(false, rewardsCount - values.Length)).ToArray();
                            }

                            // add bundle rewards
                            if (!rewards.ContainsKey(bundleKey))
                                rewards[bundleKey] = false;
                        }
                    }
                    break;

                case "data\\clothinginformation": // Game1.LoadContent
                    Game1.clothingInformation = content.Load<Dictionary<int, string>>(key);
                    return true;

                case "data\\concessiontastes": // MovieTheater.GetConcessionTasteForCharacter
                    this.Reflection
                        .GetField<List<ConcessionTaste>>(typeof(MovieTheater), "_concessionTastes")
                        .SetValue(content.Load<List<ConcessionTaste>>(key));
                    return true;

                case "data\\cookingrecipes": // CraftingRecipe.InitShared
                    CraftingRecipe.cookingRecipes = content.Load<Dictionary<string, string>>(key);
                    return true;

                case "data\\craftingrecipes": // CraftingRecipe.InitShared
                    CraftingRecipe.craftingRecipes = content.Load<Dictionary<string, string>>(key);
                    return true;

                case "data\\farmanimals": // FarmAnimal constructor
                    return this.ReloadFarmAnimalData();

                case "data\\moviereactions": // MovieTheater.GetMovieReactions
                    this.Reflection
                        .GetField<List<MovieCharacterReaction>>(typeof(MovieTheater), "_genericReactions")
                        .SetValue(content.Load<List<MovieCharacterReaction>>(key));
                    return true;

                case "data\\movies": // MovieTheater.GetMovieData
                    this.Reflection
                        .GetField<Dictionary<string, MovieData>>(typeof(MovieTheater), "_movieData")
                        .SetValue(content.Load<Dictionary<string, MovieData>>(key));
                    return true;

                case "data\\npcdispositions": // NPC constructor
                    return this.ReloadNpcDispositions(content, key);

                case "data\\npcgifttastes": // Game1.LoadContent
                    Game1.NPCGiftTastes = content.Load<Dictionary<string, string>>(key);
                    return true;

                case "data\\objectcontexttags": // Game1.LoadContent
                    Game1.objectContextTags = content.Load<Dictionary<string, string>>(key);
                    return true;

                case "data\\objectinformation": // Game1.LoadContent
                    Game1.objectInformation = content.Load<Dictionary<int, string>>(key);
                    return true;

                /****
                ** Content\Fonts
                ****/
                case "fonts\\spritefont1": // Game1.LoadContent
                    Game1.dialogueFont = content.Load<SpriteFont>(key);
                    return true;

                case "fonts\\smallfont": // Game1.LoadContent
                    Game1.smallFont = content.Load<SpriteFont>(key);
                    return true;

                case "fonts\\tinyfont": // Game1.LoadContent
                    Game1.tinyFont = content.Load<SpriteFont>(key);
                    return true;

                case "fonts\\tinyfontborder": // Game1.LoadContent
                    Game1.tinyFontBorder = content.Load<SpriteFont>(key);
                    return true;

                /****
                ** Content\LooseSprites\Lighting
                ****/
                case "loosesprites\\lighting\\greenlight": // Game1.LoadContent
                    Game1.cauldronLight = content.Load<Texture2D>(key);
                    return true;

                case "loosesprites\\lighting\\indoorwindowlight": // Game1.LoadContent
                    Game1.indoorWindowLight = content.Load<Texture2D>(key);
                    return true;

                case "loosesprites\\lighting\\lantern": // Game1.LoadContent
                    Game1.lantern = content.Load<Texture2D>(key);
                    return true;

                case "loosesprites\\lighting\\sconcelight": // Game1.LoadContent
                    Game1.sconceLight = content.Load<Texture2D>(key);
                    return true;

                case "loosesprites\\lighting\\windowlight": // Game1.LoadContent
                    Game1.windowLight = content.Load<Texture2D>(key);
                    return true;

                /****
                ** Content\LooseSprites
                ****/
                case "loosesprites\\birds": // Game1.LoadContent
                    Game1.birdsSpriteSheet = content.Load<Texture2D>(key);
                    return true;

                case "loosesprites\\concessions": // Game1.LoadContent
                    Game1.concessionsSpriteSheet = content.Load<Texture2D>(key);
                    return true;

                case "loosesprites\\controllermaps": // Game1.LoadContent
                    Game1.controllerMaps = content.Load<Texture2D>(key);
                    return true;

                case "loosesprites\\cursors": // Game1.LoadContent
                    Game1.mouseCursors = content.Load<Texture2D>(key);
                    //Game1.onScreenMenus is a List<T> instead of an IList<T>
                    //foreach (DayTimeMoneyBox menu in Game1.onScreenMenus)
                    //{
                    //    foreach (ClickableTextureComponent button in new[] { menu.questButton, menu.zoomInButton, menu.zoomOutButton })
                    //        button.texture = Game1.mouseCursors;
                    //}
                    return true;

                case "loosesprites\\cursors2": // Game1.LoadContent
                    Game1.mouseCursors2 = content.Load<Texture2D>(key);
                    return true;

                case "loosesprites\\daybg": // Game1.LoadContent
                    Game1.daybg = content.Load<Texture2D>(key);
                    return true;

                case "loosesprites\\font_bold": // Game1.LoadContent
                    SpriteText.spriteTexture = content.Load<Texture2D>(key);
                    return true;

                case "loosesprites\\font_colored": // Game1.LoadContent
                    SpriteText.coloredTexture = content.Load<Texture2D>(key);
                    return true;

                case "loosesprites\\nightbg": // Game1.LoadContent
                    Game1.nightbg = content.Load<Texture2D>(key);
                    return true;

                case "loosesprites\\shadow": // Game1.LoadContent
                    Game1.shadowTexture = content.Load<Texture2D>(key);
                    return true;

                /****
                ** Content\TileSheets
                ****/
                case "tilesheets\\critters": // Critter constructor
                    this.ReloadCritterTextures(content, key);
                    return true;

                case "tilesheets\\crops": // Game1.LoadContent
                    Game1.cropSpriteSheet = content.Load<Texture2D>(key);
                    return true;

                case "tilesheets\\debris": // Game1.LoadContent
                    Game1.debrisSpriteSheet = content.Load<Texture2D>(key);
                    return true;

                case "tilesheets\\emotes": // Game1.LoadContent
                    Game1.emoteSpriteSheet = content.Load<Texture2D>(key);
                    return true;

                case "tilesheets\\furniture": // Game1.LoadContent
                    Furniture.furnitureTexture = content.Load<Texture2D>(key);
                    return true;

                case "tilesheets\\projectiles": // Game1.LoadContent
                    Projectile.projectileSheet = content.Load<Texture2D>(key);
                    return true;

                case "tilesheets\\rain": // Game1.LoadContent
                    Game1.rainTexture = content.Load<Texture2D>(key);
                    return true;

                case "tilesheets\\tools": // Game1.ResetToolSpriteSheet
                    Game1.toolSpriteSheet = content.Load<Texture2D>(key);
                    return true;

                case "tilesheets\\weapons": // Game1.LoadContent
                    Tool.weaponsTexture = content.Load<Texture2D>(key);
                    return true;

                /****
                ** Content\Maps
                ****/
                case "maps\\menutiles": // Game1.LoadContent
                    Game1.menuTexture = content.Load<Texture2D>(key);
                    return true;

                case "maps\\menutilesuncolored": // Game1.LoadContent
                    Game1.uncoloredMenuTexture = content.Load<Texture2D>(key);
                    return true;

                case "maps\\springobjects": // Game1.LoadContent
                    Game1.objectSpriteSheet = content.Load<Texture2D>(key);
                    return true;

                case "maps\\walls_and_floors": // Wallpaper
                    Wallpaper.wallpaperTexture = content.Load<Texture2D>(key);
                    return true;

                /****
                ** Content\Minigames
                ****/
                case "minigames\\clouds": // TitleMenu
                    {
                        if (Game1.activeClickableMenu is TitleMenu titleMenu)
                        {
                            this.Reflection.GetField<Texture2D>(titleMenu, "cloudsTexture").SetValue(content.Load<Texture2D>(key));
                            return true;
                        }
                    }
                    return false;

                case "minigames\\titlebuttons": // TitleMenu
                    {
                        if (Game1.activeClickableMenu is TitleMenu titleMenu)
                        {
                            Texture2D texture = content.Load<Texture2D>(key);
                            this.Reflection.GetField<Texture2D>(titleMenu, "titleButtonsTexture").SetValue(texture);
                            foreach (TemporaryAnimatedSprite bird in this.Reflection.GetField<List<TemporaryAnimatedSprite>>(titleMenu, "birds").GetValue())
                                bird.texture = texture;
                            return true;
                        }
                    }
                    return false;

                /****
                ** Content\TileSheets
                ****/
                case "tilesheets\\animations": // Game1.LoadContent
                    Game1.animations = content.Load<Texture2D>(key);
                    return true;

                case "tilesheets\\buffsicons": // Game1.LoadContent
                    Game1.buffsIcons = content.Load<Texture2D>(key);
                    return true;

                case "tilesheets\\bushes": // new Bush()
                    Bush.texture = new Lazy<Texture2D>(() => content.Load<Texture2D>(key));
                    return true;

                case "tilesheets\\craftables": // Game1.LoadContent
                    Game1.bigCraftableSpriteSheet = content.Load<Texture2D>(key);
                    return true;

                case "tilesheets\\fruittrees": // FruitTree
                    FruitTree.texture = content.Load<Texture2D>(key);
                    return true;

                /****
                ** Content\TerrainFeatures
                ****/
                case "terrainfeatures\\flooring": // from Flooring
                    Flooring.floorsTexture = content.Load<Texture2D>(key);
                    return true;

                case "terrainfeatures\\flooring_winter": // from Flooring
                    Flooring.floorsTextureWinter = content.Load<Texture2D>(key);
                    return true;

                case "terrainfeatures\\grass": // from Grass
                    this.ReloadGrassTextures(content, key);
                    return true;

                case "terrainfeatures\\hoedirt": // from HoeDirt
                    HoeDirt.lightTexture = content.Load<Texture2D>(key);
                    return true;

                case "terrainfeatures\\hoedirtdark": // from HoeDirt
                    HoeDirt.darkTexture = content.Load<Texture2D>(key);
                    return true;

                case "terrainfeatures\\hoedirtsnow": // from HoeDirt
                    HoeDirt.snowTexture = content.Load<Texture2D>(key);
                    return true;

                case "terrainfeatures\\mushroom_tree": // from Tree
                    return this.ReloadTreeTextures(content, key, Tree.mushroomTree);

                case "terrainfeatures\\tree_palm": // from Tree
                    return this.ReloadTreeTextures(content, key, Tree.palmTree);

                case "terrainfeatures\\tree1_fall": // from Tree
                case "terrainfeatures\\tree1_spring": // from Tree
                case "terrainfeatures\\tree1_summer": // from Tree
                case "terrainfeatures\\tree1_winter": // from Tree
                    return this.ReloadTreeTextures(content, key, Tree.bushyTree);

                case "terrainfeatures\\tree2_fall": // from Tree
                case "terrainfeatures\\tree2_spring": // from Tree
                case "terrainfeatures\\tree2_summer": // from Tree
                case "terrainfeatures\\tree2_winter": // from Tree
                    return this.ReloadTreeTextures(content, key, Tree.leafyTree);

                case "terrainfeatures\\tree3_fall": // from Tree
                case "terrainfeatures\\tree3_spring": // from Tree
                case "terrainfeatures\\tree3_winter": // from Tree
                    return this.ReloadTreeTextures(content, key, Tree.pineTree);
            }

            // dynamic textures
            if (this.KeyStartsWith(key, "animals\\cat"))
                return this.ReloadPetOrHorseSprites<Cat>(content, key);
            if (this.KeyStartsWith(key, "animals\\dog"))
                return this.ReloadPetOrHorseSprites<Dog>(content, key);
            if (this.IsInFolder(key, "Animals"))
                return this.ReloadFarmAnimalSprites(content, key);

            if (this.IsInFolder(key, "Buildings"))
                return this.ReloadBuildings(content, key);

            if (this.KeyStartsWith(key, "LooseSprites\\Fence"))
                return this.ReloadFenceTextures(key);

            // dynamic data
            if (this.IsInFolder(key, "Characters\\Dialogue"))
                return this.ReloadNpcDialogue(key);

            if (this.IsInFolder(key, "Characters\\schedules"))
                return this.ReloadNpcSchedules(key);

            return false;
        }


        /*********
        ** Private methods
        *********/
        /****
        ** Reload texture methods
        ****/
        /// <summary>Reload the sprites for matching pets or horses.</summary>
        /// <typeparam name="TAnimal">The animal type.</typeparam>
        /// <param name="content">The content manager through which to reload the asset.</param>
        /// <param name="key">The asset key to reload.</param>
        /// <returns>Returns whether any textures were reloaded.</returns>
        private bool ReloadPetOrHorseSprites<TAnimal>(LocalizedContentManager content, string key)
            where TAnimal : NPC
        {
            // find matches
            TAnimal[] animals = this.GetCharacters()
                .OfType<TAnimal>()
                .Where(p => key == this.NormalizeAssetNameIgnoringEmpty(p.Sprite?.Texture?.Name))
                .ToArray();
            if (!animals.Any())
                return false;

            // update sprites
            Texture2D texture = content.Load<Texture2D>(key);
            foreach (TAnimal animal in animals)
                this.SetSpriteTexture(animal.Sprite, texture);
            return true;
        }

        /// <summary>Reload the sprites for matching farm animals.</summary>
        /// <param name="content">The content manager through which to reload the asset.</param>
        /// <param name="key">The asset key to reload.</param>
        /// <returns>Returns whether any textures were reloaded.</returns>
        /// <remarks>Derived from <see cref="FarmAnimal.reload"/>.</remarks>
        private bool ReloadFarmAnimalSprites(LocalizedContentManager content, string key)
        {
            // find matches
            FarmAnimal[] animals = this.GetFarmAnimals().ToArray();
            if (!animals.Any())
                return false;

            // update sprites
            Lazy<Texture2D> texture = new Lazy<Texture2D>(() => content.Load<Texture2D>(key));
            foreach (FarmAnimal animal in animals)
            {
                // get expected key
                string expectedKey = animal.age.Value < animal.ageWhenMature.Value
                    ? $"Baby{(animal.type.Value == "Duck" ? "White Chicken" : animal.type.Value)}"
                    : animal.type.Value;
                if (animal.showDifferentTextureWhenReadyForHarvest.Value && animal.currentProduce.Value <= 0)
                    expectedKey = $"Sheared{expectedKey}";
                expectedKey = $"Animals\\{expectedKey}";

                // reload asset
                if (expectedKey == key)
                    this.SetSpriteTexture(animal.Sprite, texture.Value);
            }
            return texture.IsValueCreated;
        }

        /// <summary>Reload building textures.</summary>
        /// <param name="content">The content manager through which to reload the asset.</param>
        /// <param name="key">The asset key to reload.</param>
        /// <returns>Returns whether any textures were reloaded.</returns>
        private bool ReloadBuildings(LocalizedContentManager content, string key)
        {
            // get buildings
            string type = Path.GetFileName(key);
            Building[] buildings = this.GetLocations(buildingInteriors: false)
                .OfType<BuildableGameLocation>()
                .SelectMany(p => p.buildings)
                .Where(p => p.buildingType.Value == type)
                .ToArray();

            // reload buildings
            if (buildings.Any())
            {
                Lazy<Texture2D> texture = new Lazy<Texture2D>(() => content.Load<Texture2D>(key));
                foreach (Building building in buildings)
                    building.texture = texture;
                return true;
            }
            return false;
        }

        /// <summary>Reload critter textures.</summary>
        /// <param name="content">The content manager through which to reload the asset.</param>
        /// <param name="key">The asset key to reload.</param>
        /// <returns>Returns the number of reloaded assets.</returns>
        private int ReloadCritterTextures(LocalizedContentManager content, string key)
        {
            // get critters
            Critter[] critters =
                (
                    from location in this.GetLocations()
                    let locCritters = this.Reflection.GetField<List<Critter>>(location, "critters").GetValue()
                    where locCritters != null
                    from Critter critter in locCritters
                    where this.NormalizeAssetNameIgnoringEmpty(critter.sprite?.Texture?.Name) == key
                    select critter
                )
                .ToArray();
            if (!critters.Any())
                return 0;

            // update sprites
            Texture2D texture = content.Load<Texture2D>(key);
            foreach (var entry in critters)
                this.SetSpriteTexture(entry.sprite, texture);

            return critters.Length;
        }

        /// <summary>Reload the data for matching farm animals.</summary>
        /// <returns>Returns whether any farm animals were affected.</returns>
        /// <remarks>Derived from the <see cref="FarmAnimal"/> constructor.</remarks>
        private bool ReloadFarmAnimalData()
        {
            bool changed = false;
            foreach (FarmAnimal animal in this.GetFarmAnimals())
            {
                animal.reloadData();
                changed = true;
            }

            return changed;
        }

        /// <summary>Reload the sprites for a fence type.</summary>
        /// <param name="key">The asset key to reload.</param>
        /// <returns>Returns whether any textures were reloaded.</returns>
        private bool ReloadFenceTextures(string key)
        {
            // get fence type
            if (!int.TryParse(this.GetSegments(key)[1].Substring("Fence".Length), out int fenceType))
                return false;

            // get fences
            Fence[] fences =
                (
                    from location in this.GetLocations()
                    from fence in location.Objects.Values.OfType<Fence>()
                    where
                        fence.whichType.Value == fenceType
                        || (fence.isGate.Value && fenceType == 1) // gates are hardcoded to draw fence type 1
                    select fence
                )
                .ToArray();

            // update fence textures
            foreach (Fence fence in fences)
                fence.fenceTexture = new Lazy<Texture2D>(fence.loadFenceTexture);
            return true;
        }

        /// <summary>Reload tree textures.</summary>
        /// <param name="content">The content manager through which to reload the asset.</param>
        /// <param name="key">The asset key to reload.</param>
        /// <returns>Returns whether any textures were reloaded.</returns>
        private bool ReloadGrassTextures(LocalizedContentManager content, string key)
        {
            Grass[] grasses =
                (
                    from location in this.GetLocations()
                    from grass in location.terrainFeatures.Values.OfType<Grass>()
                    let textureName = this.NormalizeAssetNameIgnoringEmpty(
                        this.Reflection.GetMethod(grass, "textureName").Invoke<string>()
                    )
                    where textureName == key
                    select grass
                )
                .ToArray();

            if (grasses.Any())
            {
                Lazy<Texture2D> texture = new Lazy<Texture2D>(() => content.Load<Texture2D>(key));
                foreach (Grass grass in grasses)
                    this.Reflection.GetField<Lazy<Texture2D>>(grass, "texture").SetValue(texture);
                return true;
            }

            return false;
        }

        /// <summary>Reload the disposition data for matching NPCs.</summary>
        /// <param name="content">The content manager through which to reload the asset.</param>
        /// <param name="key">The asset key to reload.</param>
        /// <returns>Returns whether any NPCs were affected.</returns>
        private bool ReloadNpcDispositions(LocalizedContentManager content, string key)
        {
            IDictionary<string, string> data = content.Load<Dictionary<string, string>>(key);
            bool changed = false;
            foreach (NPC npc in this.GetCharacters())
            {
                if (npc.isVillager() && data.ContainsKey(npc.Name))
                {
                    npc.reloadData();
                    changed = true;
                }
            }

            return changed;
        }

        /// <summary>Reload the sprites for matching NPCs.</summary>
        /// <param name="content">The content manager through which to reload the asset.</param>
        /// <param name="keys">The asset keys to reload.</param>
        /// <param name="propagated">The asset keys which have been propagated.</param>
        private void ReloadNpcSprites(LocalizedContentManager content, IEnumerable<string> keys, IDictionary<string, bool> propagated)
        {
            // get NPCs
            HashSet<string> lookup = new HashSet<string>(keys, StringComparer.InvariantCultureIgnoreCase);
            var characters =
                (
                    from npc in this.GetCharacters()
                    let key = this.NormalizeAssetNameIgnoringEmpty(npc.Sprite?.Texture?.Name)
                    where key != null && lookup.Contains(key)
                    select new { Npc = npc, Key = key }
                )
                .ToArray();
            if (!characters.Any())
                return;

            // update sprite
            foreach (var target in characters)
            {
                this.SetSpriteTexture(target.Npc.Sprite, content.Load<Texture2D>(target.Key));
                propagated[target.Key] = true;
            }
        }

        /// <summary>Reload the portraits for matching NPCs.</summary>
        /// <param name="content">The content manager through which to reload the asset.</param>
        /// <param name="keys">The asset key to reload.</param>
        /// <param name="propagated">The asset keys which have been propagated.</param>
        private void ReloadNpcPortraits(LocalizedContentManager content, IEnumerable<string> keys, IDictionary<string, bool> propagated)
        {
            // get NPCs
            HashSet<string> lookup = new HashSet<string>(keys, StringComparer.InvariantCultureIgnoreCase);
            var characters =
                (
                    from npc in this.GetCharacters()
                    where npc.isVillager()

                    let key = this.NormalizeAssetNameIgnoringEmpty(npc.Portrait?.Name)
                    where key != null && lookup.Contains(key)
                    select new { Npc = npc, Key = key }
                )
                .ToArray();
            if (!characters.Any())
                return;

            // update portrait
            foreach (var target in characters)
            {
                target.Npc.Portrait = content.Load<Texture2D>(target.Key);
                propagated[target.Key] = true;
            }
        }

        /// <summary>Reload the sprites for matching players.</summary>
        /// <param name="key">The asset key to reload.</param>
        private bool ReloadPlayerSprites(string key)
        {
            Farmer[] players =
                (
                    from player in Game1.getOnlineFarmers()
                    where key == this.NormalizeAssetNameIgnoringEmpty(player.getTexture())
                    select player
                )
                .ToArray();

            foreach (Farmer player in players)
            {
                this.Reflection.GetField<Dictionary<string, Dictionary<int, List<int>>>>(typeof(FarmerRenderer), "_recolorOffsets").GetValue().Remove(player.getTexture());
                player.FarmerRenderer.MarkSpriteDirty();
            }

            return players.Any();
        }

        /// <summary>Reload tree textures.</summary>
        /// <param name="content">The content manager through which to reload the asset.</param>
        /// <param name="key">The asset key to reload.</param>
        /// <param name="type">The type to reload.</param>
        /// <returns>Returns whether any textures were reloaded.</returns>
        private bool ReloadTreeTextures(LocalizedContentManager content, string key, int type)
        {
            Tree[] trees = this.GetLocations()
                .SelectMany(p => p.terrainFeatures.Values.OfType<Tree>())
                .Where(tree => tree.treeType.Value == type)
                .ToArray();

            if (trees.Any())
            {
                Lazy<Texture2D> texture = new Lazy<Texture2D>(() => content.Load<Texture2D>(key));
                foreach (Tree tree in trees)
                    tree.texture = texture;
                return true;
            }

            return false;
        }

        /****
        ** Reload data methods
        ****/
        /// <summary>Reload the dialogue data for matching NPCs.</summary>
        /// <param name="key">The asset key to reload.</param>
        /// <returns>Returns whether any assets were reloaded.</returns>
        private bool ReloadNpcDialogue(string key)
        {
            // get NPCs
            string name = Path.GetFileName(key);
            NPC[] villagers = this.GetCharacters().Where(npc => npc.Name == name && npc.isVillager()).ToArray();
            if (!villagers.Any())
                return false;

            // update dialogue
            foreach (NPC villager in villagers)
            {
                villager.resetSeasonalDialogue(); // doesn't only affect seasonal dialogue
                villager.resetCurrentDialogue();
            }

            return true;
        }

        /// <summary>Reload the schedules for matching NPCs.</summary>
        /// <param name="key">The asset key to reload.</param>
        /// <returns>Returns whether any assets were reloaded.</returns>
        private bool ReloadNpcSchedules(string key)
        {
            // get NPCs
            string name = Path.GetFileName(key);
            NPC[] villagers = this.GetCharacters().Where(npc => npc.Name == name && npc.isVillager()).ToArray();
            if (!villagers.Any())
                return false;

            // update schedule
            foreach (NPC villager in villagers)
            {
                // reload schedule
                this.Reflection.GetField<bool>(villager, "_hasLoadedMasterScheduleData").SetValue(false);
                this.Reflection.GetField<Dictionary<string, string>>(villager, "_masterScheduleData").SetValue(null);
                villager.Schedule = villager.getSchedule(Game1.dayOfMonth);

                // switch to new schedule if needed
                if (villager.Schedule != null)
                {
                    int lastScheduleTime = villager.Schedule.Keys.Where(p => p <= Game1.timeOfDay).OrderByDescending(p => p).FirstOrDefault();
                    if (lastScheduleTime != 0)
                    {
                        //villager.scheduleTimeToTry = NPC.NO_TRY; // use time that's passed in to checkSchedule
<<<<<<< HEAD
                        this.Reflection.GetField<int>(villager, "scheduleTimeToTry").SetValue(0x98967f);
=======
                        this.Reflection.GetField<int>(villager, "scheduleTimeToTry").SetValue(9999999);
>>>>>>> 5b146632
                        villager.checkSchedule(lastScheduleTime);
                    }
                }
            }
            return true;
        }

        /****
        ** Helpers
        ****/
        /// <summary>Reload the texture for an animated sprite.</summary>
        /// <param name="sprite">The animated sprite to update.</param>
        /// <param name="texture">The texture to set.</param>
        private void SetSpriteTexture(AnimatedSprite sprite, Texture2D texture)
        {
            this.Reflection.GetField<Texture2D>(sprite, "spriteTexture").SetValue(texture);
        }

        /// <summary>Get all NPCs in the game (excluding farm animals).</summary>
        private IEnumerable<NPC> GetCharacters()
        {
            return this.GetLocations().SelectMany(p => p.characters);
        }

        /// <summary>Get all farm animals in the game.</summary>
        private IEnumerable<FarmAnimal> GetFarmAnimals()
        {
            foreach (GameLocation location in this.GetLocations())
            {
                if (location is Farm farm)
                {
                    foreach (FarmAnimal animal in farm.animals.Values)
                        yield return animal;
                }
                else if (location is AnimalHouse animalHouse)
                    foreach (FarmAnimal animal in animalHouse.animals.Values)
                        yield return animal;
            }
        }

        /// <summary>Get all locations in the game.</summary>
        /// <param name="buildingInteriors">Whether to also get the interior locations for constructable buildings.</param>
        private IEnumerable<GameLocation> GetLocations(bool buildingInteriors = true)
        {
            // get available root locations
            IEnumerable<GameLocation> rootLocations = Game1.locations;
            if (SaveGame.loaded?.locations != null)
                rootLocations = rootLocations.Concat(SaveGame.loaded.locations);

            // yield root + child locations
            foreach (GameLocation location in rootLocations)
            {
                yield return location;

                if (buildingInteriors && location is BuildableGameLocation buildableLocation)
                {
                    foreach (Building building in buildableLocation.buildings)
                    {
                        GameLocation indoors = building.indoors.Value;
                        if (indoors != null)
                            yield return indoors;
                    }
                }
            }
        }

        /// <summary>Normalize an asset key to match the cache key and assert that it's valid, but don't raise an error for null or empty values.</summary>
        /// <param name="path">The asset key to normalize.</param>
        private string NormalizeAssetNameIgnoringEmpty(string path)
        {
            if (string.IsNullOrWhiteSpace(path))
                return null;

            return this.AssertAndNormalizeAssetName(path);
        }

        /// <summary>Get whether a key starts with a substring after the substring is normalized.</summary>
        /// <param name="key">The key to check.</param>
        /// <param name="rawSubstring">The substring to normalize and find.</param>
        private bool KeyStartsWith(string key, string rawSubstring)
        {
            if (string.IsNullOrWhiteSpace(key) || string.IsNullOrWhiteSpace(rawSubstring))
                return false;

            return key.StartsWith(this.NormalizeAssetNameIgnoringEmpty(rawSubstring), StringComparison.InvariantCultureIgnoreCase);
        }

        /// <summary>Get whether a normalized asset key is in the given folder.</summary>
        /// <param name="key">The normalized asset key (like <c>Animals/cat</c>).</param>
        /// <param name="folder">The key folder (like <c>Animals</c>); doesn't need to be normalized.</param>
        /// <param name="allowSubfolders">Whether to return true if the key is inside a subfolder of the <paramref name="folder"/>.</param>
        private bool IsInFolder(string key, string folder, bool allowSubfolders = false)
        {
            return
                this.KeyStartsWith(key, $"{folder}\\")
                && (allowSubfolders || this.CountSegments(key) == this.CountSegments(folder) + 1);
        }

        /// <summary>Get the segments in a path (e.g. 'a/b' is 'a' and 'b').</summary>
        /// <param name="path">The path to check.</param>
        private string[] GetSegments(string path)
        {
            if (path == null)
                return new string[0];
            return path.Split(Path.DirectorySeparatorChar, Path.AltDirectorySeparatorChar);
        }

        /// <summary>Count the number of segments in a path (e.g. 'a/b' is 2).</summary>
        /// <param name="path">The path to check.</param>
        private int CountSegments(string path)
        {
            return this.GetSegments(path).Length;
        }
    }
}<|MERGE_RESOLUTION|>--- conflicted
+++ resolved
@@ -922,11 +922,7 @@
                     if (lastScheduleTime != 0)
                     {
                         //villager.scheduleTimeToTry = NPC.NO_TRY; // use time that's passed in to checkSchedule
-<<<<<<< HEAD
-                        this.Reflection.GetField<int>(villager, "scheduleTimeToTry").SetValue(0x98967f);
-=======
                         this.Reflection.GetField<int>(villager, "scheduleTimeToTry").SetValue(9999999);
->>>>>>> 5b146632
                         villager.checkSchedule(lastScheduleTime);
                     }
                 }
