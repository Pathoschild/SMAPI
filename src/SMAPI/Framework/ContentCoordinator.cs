using System;
using System.Collections.Generic;
using System.Globalization;
using System.IO;
using System.Linq;
using Microsoft.Xna.Framework.Content;
using StardewModdingAPI.Framework.Content;
using StardewModdingAPI.Framework.ContentManagers;
using StardewModdingAPI.Framework.Reflection;
using StardewModdingAPI.Framework.StateTracking.Comparers;
using StardewModdingAPI.Metadata;
using StardewModdingAPI.Toolkit.Serialization;
using StardewModdingAPI.Toolkit.Utilities;
using StardewValley;

namespace StardewModdingAPI.Framework
{
    /// <summary>The central logic for creating content managers, invalidating caches, and propagating asset changes.</summary>
    internal class ContentCoordinator : IDisposable
    {
        /*********
        ** Fields
        *********/
        /// <summary>An asset key prefix for assets from SMAPI mod folders.</summary>
        private readonly string ManagedPrefix = "SMAPI";

        /// <summary>Encapsulates monitoring and logging.</summary>
        private readonly IMonitor Monitor;

        /// <summary>Provides metadata for core game assets.</summary>
        private readonly CoreAssetPropagator CoreAssets;

        /// <summary>Simplifies access to private code.</summary>
        private readonly Reflector Reflection;

        /// <summary>Encapsulates SMAPI's JSON file parsing.</summary>
        private readonly JsonHelper JsonHelper;

        /// <summary>A callback to invoke the first time *any* game content manager loads an asset.</summary>
        private readonly Action OnLoadingFirstAsset;

        /// <summary>The loaded content managers (including the <see cref="MainContentManager"/>).</summary>
        private readonly IList<IContentManager> ContentManagers = new List<IContentManager>();

        /// <summary>The language code for language-agnostic mod assets.</summary>
        private readonly LocalizedContentManager.LanguageCode DefaultLanguage = Constants.DefaultLanguage;

        /// <summary>Whether the content coordinator has been disposed.</summary>
        private bool IsDisposed;

        /// <summary>A callback to invoke the first time *any* game content manager loads an asset.</summary>
        private readonly Action OnLoadingFirstAsset;


        /*********
        ** Accessors
        *********/
        /// <summary>The primary content manager used for most assets.</summary>
        public GameContentManager MainContentManager { get; private set; }

        /// <summary>The current language as a constant.</summary>
        public LocalizedContentManager.LanguageCode Language => this.MainContentManager.Language;

        /// <summary>Interceptors which provide the initial versions of matching assets.</summary>
        public IDictionary<IModMetadata, IList<IAssetLoader>> Loaders { get; } = new Dictionary<IModMetadata, IList<IAssetLoader>>();

        /// <summary>Interceptors which edit matching assets after they're loaded.</summary>
        public IDictionary<IModMetadata, IList<IAssetEditor>> Editors { get; } = new Dictionary<IModMetadata, IList<IAssetEditor>>();

        /// <summary>The absolute path to the <see cref="ContentManager.RootDirectory"/>.</summary>
        public string FullRootDirectory { get; }


        /*********
        ** Public methods
        *********/
        /// <summary>Construct an instance.</summary>
        /// <param name="serviceProvider">The service provider to use to locate services.</param>
        /// <param name="rootDirectory">The root directory to search for content.</param>
        /// <param name="currentCulture">The current culture for which to localize content.</param>
        /// <param name="monitor">Encapsulates monitoring and logging.</param>
        /// <param name="reflection">Simplifies access to private code.</param>
        /// <param name="jsonHelper">Encapsulates SMAPI's JSON file parsing.</param>
<<<<<<< HEAD
=======
        /// <param name="onLoadingFirstAsset">A callback to invoke the first time *any* game content manager loads an asset.</param>
>>>>>>> f976b5c0
        public ContentCoordinator(IServiceProvider serviceProvider, string rootDirectory, CultureInfo currentCulture, IMonitor monitor, Reflector reflection, JsonHelper jsonHelper, Action onLoadingFirstAsset)
        {
            this.Monitor = monitor ?? throw new ArgumentNullException(nameof(monitor));
            this.Reflection = reflection;
            this.JsonHelper = jsonHelper;
            this.OnLoadingFirstAsset = onLoadingFirstAsset;
            this.FullRootDirectory = Path.Combine(Constants.ExecutionPath, rootDirectory);
            this.ContentManagers.Add(
                this.MainContentManager = new GameContentManager("Game1.content", serviceProvider, rootDirectory, currentCulture, this, monitor, reflection, this.OnDisposing, onLoadingFirstAsset)
            );
            this.CoreAssets = new CoreAssetPropagator(this.MainContentManager.AssertAndNormalizeAssetName, reflection, monitor);
        }

        /// <summary>Get a new content manager which handles reading files from the game content folder with support for interception.</summary>
        /// <param name="name">A name for the mod manager. Not guaranteed to be unique.</param>
        public GameContentManager CreateGameContentManager(string name)
        {
            GameContentManager manager = new GameContentManager(name, this.MainContentManager.ServiceProvider, this.MainContentManager.RootDirectory, this.MainContentManager.CurrentCulture, this, this.Monitor, this.Reflection, this.OnDisposing, this.OnLoadingFirstAsset);
            this.ContentManagers.Add(manager);
            return manager;
        }

        /// <summary>Get a new content manager which handles reading files from a SMAPI mod folder with support for unpacked files.</summary>
        /// <param name="name">A name for the mod manager. Not guaranteed to be unique.</param>
        /// <param name="rootDirectory">The root directory to search for content (or <c>null</c> for the default).</param>
        /// <param name="gameContentManager">The game content manager used for map tilesheets not provided by the mod.</param>
        public ModContentManager CreateModContentManager(string name, string rootDirectory, IContentManager gameContentManager)
        {
            ModContentManager manager = new ModContentManager(
                name: name,
                gameContentManager: gameContentManager,
                serviceProvider: this.MainContentManager.ServiceProvider,
                rootDirectory: rootDirectory,
                currentCulture: this.MainContentManager.CurrentCulture,
                coordinator: this,
                monitor: this.Monitor,
                reflection: this.Reflection,
                jsonHelper: this.JsonHelper,
                onDisposing: this.OnDisposing
            );
            this.ContentManagers.Add(manager);
            return manager;
        }

        /// <summary>Get the current content locale.</summary>
        public string GetLocale()
        {
            return this.MainContentManager.GetLocale(LocalizedContentManager.CurrentLanguageCode);
        }

        /// <summary>Perform any cleanup needed when the locale changes.</summary>
        public void OnLocaleChanged()
        {
            foreach (IContentManager contentManager in this.ContentManagers)
                contentManager.OnLocaleChanged();
        }

        /// <summary>Get whether this asset is mapped to a mod folder.</summary>
        /// <param name="key">The asset key.</param>
        public bool IsManagedAssetKey(string key)
        {
            return key.StartsWith(this.ManagedPrefix);
        }

        /// <summary>Parse a managed SMAPI asset key which maps to a mod folder.</summary>
        /// <param name="key">The asset key.</param>
        /// <param name="contentManagerID">The unique name for the content manager which should load this asset.</param>
        /// <param name="relativePath">The relative path within the mod folder.</param>
        /// <returns>Returns whether the asset was parsed successfully.</returns>
        public bool TryParseManagedAssetKey(string key, out string contentManagerID, out string relativePath)
        {
            contentManagerID = null;
            relativePath = null;

            // not a managed asset
            if (!key.StartsWith(this.ManagedPrefix))
                return false;

            // parse
            string[] parts = PathUtilities.GetSegments(key, 3);
            if (parts.Length != 3) // managed key prefix, mod id, relative path
                return false;
            contentManagerID = Path.Combine(parts[0], parts[1]);
            relativePath = parts[2];
            return true;
        }

        /// <summary>Get the managed asset key prefix for a mod.</summary>
        /// <param name="modID">The mod's unique ID.</param>
        public string GetManagedAssetPrefix(string modID)
        {
            return Path.Combine(this.ManagedPrefix, modID.ToLower());
        }

        /// <summary>Get a copy of an asset from a mod folder.</summary>
        /// <typeparam name="T">The asset type.</typeparam>
        /// <param name="contentManagerID">The unique name for the content manager which should load this asset.</param>
        /// <param name="relativePath">The internal SMAPI asset key.</param>
        public T LoadManagedAsset<T>(string contentManagerID, string relativePath)
        {
            // get content manager
            IContentManager contentManager = this.ContentManagers.FirstOrDefault(p => p.IsNamespaced && p.Name == contentManagerID);
            if (contentManager == null)
                throw new InvalidOperationException($"The '{contentManagerID}' prefix isn't handled by any mod.");

            // get fresh asset
            return contentManager.Load<T>(relativePath, this.DefaultLanguage, useCache: false);
        }

        /// <summary>Purge matched assets from the cache.</summary>
        /// <param name="predicate">Matches the asset keys to invalidate.</param>
        /// <param name="dispose">Whether to dispose invalidated assets. This should only be <c>true</c> when they're being invalidated as part of a dispose, to avoid crashing the game.</param>
        /// <returns>Returns the invalidated asset keys.</returns>
        public IEnumerable<string> InvalidateCache(Func<IAssetInfo, bool> predicate, bool dispose = false)
        {
            string locale = this.GetLocale();
            return this.InvalidateCache((assetName, type) =>
            {
                IAssetInfo info = new AssetInfo(locale, assetName, type, this.MainContentManager.AssertAndNormalizeAssetName);
                return predicate(info);
            }, dispose);
        }

        /// <summary>Purge matched assets from the cache.</summary>
        /// <param name="predicate">Matches the asset keys to invalidate.</param>
        /// <param name="dispose">Whether to dispose invalidated assets. This should only be <c>true</c> when they're being invalidated as part of a dispose, to avoid crashing the game.</param>
        /// <returns>Returns the invalidated asset names.</returns>
        public IEnumerable<string> InvalidateCache(Func<string, Type, bool> predicate, bool dispose = false)
        {
            // invalidate cache & track removed assets
            IDictionary<string, ISet<object>> removedAssets = new Dictionary<string, ISet<object>>(StringComparer.InvariantCultureIgnoreCase);
            foreach (IContentManager contentManager in this.ContentManagers)
            {
                foreach (var entry in contentManager.InvalidateCache(predicate, dispose))
                {
                    if (!removedAssets.TryGetValue(entry.Key, out ISet<object> assets))
                        removedAssets[entry.Key] = assets = new HashSet<object>(new ObjectReferenceComparer<object>());
                    assets.Add(entry.Value);
                }
            }

            // reload core game assets
            if (removedAssets.Any())
            {
                IDictionary<string, bool> propagated = this.CoreAssets.Propagate(this.MainContentManager, removedAssets.ToDictionary(p => p.Key, p => p.Value.First().GetType())); // use an intercepted content manager
                this.Monitor.Log($"Invalidated {removedAssets.Count} asset names ({string.Join(", ", removedAssets.Keys.OrderBy(p => p, StringComparer.InvariantCultureIgnoreCase))}); propagated {propagated.Count(p => p.Value)} core assets.", LogLevel.Trace);
            }
            else
                this.Monitor.Log("Invalidated 0 cache entries.", LogLevel.Trace);

            return removedAssets.Keys;
        }

        /// <summary>Dispose held resources.</summary>
        public void Dispose()
        {
            if (this.IsDisposed)
                return;
            this.IsDisposed = true;

            this.Monitor.Log("Disposing the content coordinator. Content managers will no longer be usable after this point.", LogLevel.Trace);
            foreach (IContentManager contentManager in this.ContentManagers)
                contentManager.Dispose();
            this.ContentManagers.Clear();
            this.MainContentManager = null;
        }


        /*********
        ** Private methods
        *********/
        /// <summary>A callback invoked when a content manager is disposed.</summary>
        /// <param name="contentManager">The content manager being disposed.</param>
        private void OnDisposing(IContentManager contentManager)
        {
            if (this.IsDisposed)
                return;

            this.ContentManagers.Remove(contentManager);
        }
    }
}<|MERGE_RESOLUTION|>--- conflicted
+++ resolved
@@ -81,10 +81,7 @@
         /// <param name="monitor">Encapsulates monitoring and logging.</param>
         /// <param name="reflection">Simplifies access to private code.</param>
         /// <param name="jsonHelper">Encapsulates SMAPI's JSON file parsing.</param>
-<<<<<<< HEAD
-=======
         /// <param name="onLoadingFirstAsset">A callback to invoke the first time *any* game content manager loads an asset.</param>
->>>>>>> f976b5c0
         public ContentCoordinator(IServiceProvider serviceProvider, string rootDirectory, CultureInfo currentCulture, IMonitor monitor, Reflector reflection, JsonHelper jsonHelper, Action onLoadingFirstAsset)
         {
             this.Monitor = monitor ?? throw new ArgumentNullException(nameof(monitor));
