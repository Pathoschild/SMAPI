--- conflicted
+++ resolved
@@ -228,14 +228,6 @@
                 // add more lenient assembly resolvers
                 AppDomain.CurrentDomain.AssemblyResolve += (sender, e) => AssemblyLoader.ResolveAssembly(e.Name);
 
-<<<<<<< HEAD
-                // locale event
-                LocalizedContentManager.OnLanguageChange += locale => this.OnLocaleChanged();
-
-                // override game
-                SGame.ConstructorHack = new SGameConstructorHack(this.Monitor, this.Reflection, this.Toolkit.JsonHelper, this.InitialiseBeforeFirstAssetLoaded);
-                this.GameInstance = new SGame(this.Monitor, this.MonitorForGame, this.Reflection, this.EventManager, this.Toolkit.JsonHelper, this.ModRegistry, SCore.DeprecationManager, this.OnLocaleChanged, this.InitialiseAfterGameStart, this.Dispose);
-=======
                 // hook locale event
                 LocalizedContentManager.OnLanguageChange += locale => this.OnLocaleChanged();
 
@@ -256,7 +248,8 @@
                     logNetworkTraffic: this.Settings.LogNetworkTraffic
                 );
                 this.Translator.SetLocale(this.GameInstance.ContentCore.GetLocale(), this.GameInstance.ContentCore.Language);
->>>>>>> f976b5c0
+                SGame.ConstructorHack = new SGameConstructorHack(this.Monitor, this.Reflection, this.Toolkit.JsonHelper, this.InitialiseBeforeFirstAssetLoaded);
+                this.GameInstance = new SGame(this.Monitor, this.MonitorForGame, this.Reflection, this.EventManager, this.Toolkit.JsonHelper, this.ModRegistry, SCore.DeprecationManager, this.OnLocaleChanged, this.InitialiseAfterGameStart, this.Dispose);
                 StardewValley.Program.gamePtr = this.GameInstance;
 
                 // apply game patches
@@ -265,11 +258,8 @@
                     new DialogueErrorPatch(this.MonitorForGame, this.Reflection),
                     new ObjectErrorPatch(),
                     new LoadContextPatch(this.Reflection, this.GameInstance.OnLoadStageChanged),
-<<<<<<< HEAD
+                    new LoadErrorPatch(this.Monitor, this.GameInstance.OnSaveContentRemoved)
                     new SaveBackupPatch(this.EventManager)
-=======
-                    new LoadErrorPatch(this.Monitor, this.GameInstance.OnSaveContentRemoved)
->>>>>>> f976b5c0
                 );
 
                 // add exit handler
@@ -293,17 +283,8 @@
                 }).Start();
 
                 // set window titles
-<<<<<<< HEAD
                 //this.GameInstance.Window.Title = $"Stardew Valley {Constants.GameVersion} - running SMAPI {Constants.ApiVersion}";
                 //Console.Title = $"SMAPI {Constants.ApiVersion} - running Stardew Valley {Constants.GameVersion}";
-#if SMAPI_3_0_STRICT
-                this.GameInstance.Window.Title += " [SMAPI 3.0 strict mode]";
-                Console.Title += " [SMAPI 3.0 strict mode]";
-#endif
-=======
-                this.GameInstance.Window.Title = $"Stardew Valley {Constants.GameVersion} - running SMAPI {Constants.ApiVersion}";
-                Console.Title = $"SMAPI {Constants.ApiVersion} - running Stardew Valley {Constants.GameVersion}";
->>>>>>> f976b5c0
             }
             catch (Exception ex)
             {
@@ -423,10 +404,14 @@
         /*********
         ** Private methods
         *********/
-<<<<<<< HEAD
-        /// <summary>Initialise mods before the first game asset is loaded. At this point the core content managers are loaded (so mods can load their own assets), but the game is mostly uninitialised.</summary>
-        private void InitialiseBeforeFirstAssetLoaded()
-        {
+        /// <summary>Initialize mods before the first game asset is loaded. At this point the core content managers are loaded (so mods can load their own assets), but the game is mostly uninitialized.</summary>
+        private void InitializeBeforeFirstAssetLoaded()
+        {
+            if (this.CancellationToken.IsCancellationRequested)
+            {
+                this.Monitor.Log("SMAPI shutting down: aborting initialization.", LogLevel.Warn);
+                return;
+            }
             if (this.Monitor.IsExiting)
             {
                 this.Monitor.Log("SMAPI shutting down: aborting initialisation.", LogLevel.Warn);
@@ -448,110 +433,35 @@
                     this.Monitor.Log("Loading mod metadata...", LogLevel.Trace);
                     ModResolver resolver = new ModResolver();
 
-                    // load manifests
-                    IModMetadata[] mods = resolver.ReadManifests(toolkit, this.ModsPath, modDatabase).ToArray();
-
-                    // filter out ignored mods
-                    foreach (IModMetadata mod in mods.Where(p => p.IsIgnored))
-                        this.Monitor.Log($"  Skipped {mod.RelativeDirectoryPath} (folder name starts with a dot).", LogLevel.Trace);
-                    mods = mods.Where(p => !p.IsIgnored).ToArray();
+                // log loose files
+                {
+                    string[] looseFiles = new DirectoryInfo(this.ModsPath).GetFiles().Select(p => p.Name).ToArray();
+                    if (looseFiles.Any())
+                        this.Monitor.Log($"  Ignored loose files: {string.Join(", ", looseFiles.OrderBy(p => p, StringComparer.InvariantCultureIgnoreCase))}", LogLevel.Trace);
+                }
+
+                // load manifests
+                IModMetadata[] mods = resolver.ReadManifests(toolkit, this.ModsPath, modDatabase).ToArray();
+
+                // filter out ignored mods
+                foreach (IModMetadata mod in mods.Where(p => p.IsIgnored))
+                    this.Monitor.Log($"  Skipped {mod.GetRelativePathWithRoot()} (folder name starts with a dot).", LogLevel.Trace);
+                mods = mods.Where(p => !p.IsIgnored).ToArray();
 
                     // load mods
                     resolver.ValidateManifests(mods, Constants.ApiVersion, toolkit.GetUpdateUrl);
                     mods = resolver.ProcessDependencies(mods, modDatabase).ToArray();
                     this.LoadMods(mods, this.Toolkit.JsonHelper, this.ContentCore, modDatabase);
 
-                    // write metadata file
-                    if (this.Settings.DumpMetadata)
-                    {
-                        ModFolderExport export = new ModFolderExport
-                        {
-                            Exported = DateTime.UtcNow.ToString("O"),
-                            ApiVersion = Constants.ApiVersion.ToString(),
-                            GameVersion = Constants.GameVersion.ToString(),
-                            ModFolderPath = this.ModsPath,
-                            Mods = mods
-                        };
-                        this.Toolkit.JsonHelper.WriteJsonFile(Path.Combine(Constants.LogDir, $"{Constants.LogNamePrefix}metadata-dump.json"), export);
-                    }
-
-                    // check for updates
-                    this.CheckForUpdatesAsync(mods);
-                } 
-                //int modsLoaded = this.ModRegistry.GetAll().Count();
-
-                this.Monitor.Log("Type 'help' for help, or 'help <cmd>' for a command's usage", LogLevel.Info);
-                this.GameInstance.CommandManager.Add(null, "help", "Lists command documentation.\n\nUsage: help\nLists all available commands.\n\nUsage: help <cmd>\n- cmd: The name of a command whose documentation to display.", this.HandleCommand);
-                this.GameInstance.CommandManager.Add(null, "reload_i18n", "Reloads translation files for all mods.\n\nUsage: reload_i18n", this.HandleCommand);
-
-                SGameConsole.Instance.isVisible = false;
-                this.GameInstance.IsGameSuspended = false;
-            }).Start();
-        }
-
-        /// <summary>Initialise SMAPI and mods after the game starts.</summary>
-        private void InitialiseAfterGameStart()
-=======
-        /// <summary>Initialize mods before the first game asset is loaded. At this point the core content managers are loaded (so mods can load their own assets), but the game is mostly uninitialized.</summary>
-        private void InitializeBeforeFirstAssetLoaded()
->>>>>>> f976b5c0
-        {
-            if (this.CancellationToken.IsCancellationRequested)
-            {
-                this.Monitor.Log("SMAPI shutting down: aborting initialization.", LogLevel.Warn);
-                return;
-            }
-
-<<<<<<< HEAD
-            
+                // check for updates
+                this.CheckForUpdatesAsync(mods);
+            }
+
             // update window titles
-
+            int modsLoaded = this.ModRegistry.GetAll().Count();
             //this.GameInstance.Window.Title = $"Stardew Valley {Constants.GameVersion} - running SMAPI {Constants.ApiVersion} with {modsLoaded} mods";
             //Console.Title = $"SMAPI {Constants.ApiVersion} - running Stardew Valley {Constants.GameVersion} with {modsLoaded} mods";
-#if SMAPI_3_0_STRICT
-            this.GameInstance.Window.Title += " [SMAPI 3.0 strict mode]";
-            Console.Title += " [SMAPI 3.0 strict mode]";
-#endif
-=======
-            // load mod data
-            ModToolkit toolkit = new ModToolkit();
-            ModDatabase modDatabase = toolkit.GetModDatabase(Constants.ApiMetadataPath);
-
-            // load mods
-            {
-                this.Monitor.Log("Loading mod metadata...", LogLevel.Trace);
-                ModResolver resolver = new ModResolver();
-
-                // log loose files
-                {
-                    string[] looseFiles = new DirectoryInfo(this.ModsPath).GetFiles().Select(p => p.Name).ToArray();
-                    if (looseFiles.Any())
-                        this.Monitor.Log($"  Ignored loose files: {string.Join(", ", looseFiles.OrderBy(p => p, StringComparer.InvariantCultureIgnoreCase))}", LogLevel.Trace);
-                }
-
-                // load manifests
-                IModMetadata[] mods = resolver.ReadManifests(toolkit, this.ModsPath, modDatabase).ToArray();
-
-                // filter out ignored mods
-                foreach (IModMetadata mod in mods.Where(p => p.IsIgnored))
-                    this.Monitor.Log($"  Skipped {mod.GetRelativePathWithRoot()} (folder name starts with a dot).", LogLevel.Trace);
-                mods = mods.Where(p => !p.IsIgnored).ToArray();
-
-                // load mods
-                resolver.ValidateManifests(mods, Constants.ApiVersion, toolkit.GetUpdateUrl);
-                mods = resolver.ProcessDependencies(mods, modDatabase).ToArray();
-                this.LoadMods(mods, this.Toolkit.JsonHelper, this.ContentCore, modDatabase);
-
-                // check for updates
-                this.CheckForUpdatesAsync(mods);
-            }
-
-            // update window titles
-            int modsLoaded = this.ModRegistry.GetAll().Count();
-            this.GameInstance.Window.Title = $"Stardew Valley {Constants.GameVersion} - running SMAPI {Constants.ApiVersion} with {modsLoaded} mods";
-            Console.Title = $"SMAPI {Constants.ApiVersion} - running Stardew Valley {Constants.GameVersion} with {modsLoaded} mods";
-        }
->>>>>>> f976b5c0
+        }
 
         /// <summary>Initialize SMAPI and mods after the game starts.</summary>
         private void InitializeAfterGameStart()
@@ -690,18 +600,12 @@
                 ISemanticVersion updateFound = null;
                 try
                 {
-<<<<<<< HEAD
-                    ModEntryModel response = client.GetModInfo(new[] { new ModSearchEntryModel("MartyrPher.SMAPI-Android-Installer", new[] { $"GitHub:{this.Settings.GitHubProjectName}" }) }).Single().Value;
-                    ISemanticVersion latestStable = response.Main?.Version;
-                    ISemanticVersion latestBeta = response.Optional?.Version;
-=======
                     // fetch update check
-                    ModEntryModel response = client.GetModInfo(new[] { new ModSearchEntryModel("Pathoschild.SMAPI", Constants.ApiVersion, new[] { $"GitHub:{this.Settings.GitHubProjectName}" }) }, apiVersion: Constants.ApiVersion, gameVersion: Constants.GameVersion, platform: Constants.Platform).Single().Value;
+                    ModEntryModel response = client.GetModInfo(new[] { new ModSearchEntryModel("MartyrPher.SMAPI-Android-Installer", Constants.ApiVersion, new[] { $"GitHub:{this.Settings.GitHubProjectName}" }) }, apiVersion: Constants.ApiVersion, gameVersion: Constants.GameVersion, platform: Constants.Platform).Single().Value;
                     if (response.SuggestedUpdate != null)
                         this.Monitor.Log($"You can update SMAPI to {response.SuggestedUpdate.Version}: {Constants.HomePageUrl}", LogLevel.Alert);
                     else
                         this.Monitor.Log("   SMAPI okay.", LogLevel.Trace);
->>>>>>> f976b5c0
 
                     // show errors
                     if (response.Errors.Any())
@@ -709,21 +613,6 @@
                         this.Monitor.Log("Couldn't check for a new version of SMAPI. This won't affect your game, but you may not be notified of new versions if this keeps happening.", LogLevel.Warn);
                         this.Monitor.Log($"Error: {string.Join("\n", response.Errors)}", LogLevel.Trace);
                     }
-<<<<<<< HEAD
-                    else if (this.IsValidUpdate(Constants.AndroidApiVersion, latestBeta, this.Settings.UseBetaChannel))
-                    {
-                        updateFound = latestBeta;
-                        this.Monitor.Log($"You can update SMAPI to {latestBeta}: {Constants.HomePageUrl}", LogLevel.Alert);
-                    }
-                    else if (this.IsValidUpdate(Constants.AndroidApiVersion, latestStable, this.Settings.UseBetaChannel))
-                    {
-                        updateFound = latestStable;
-                        this.Monitor.Log($"You can update SMAPI to {latestStable}: {Constants.HomePageUrl}", LogLevel.Alert);
-                    }
-                    else
-                        this.Monitor.Log("   SMAPI okay.", LogLevel.Trace);
-=======
->>>>>>> f976b5c0
                 }
                 catch (Exception ex)
                 {
@@ -796,8 +685,6 @@
                         {
                             this.Monitor.Newline();
                             this.Monitor.Log($"You can update {updates.Count} mod{(updates.Count != 1 ? "s" : "")}:", LogLevel.Alert);
-                            this.Monitor.Newline();
-                            this.Monitor.Log("WARNING: many mod updates are for Stardew Valley 1.4, which is not available on Android yet. Make sure to back up the previous mod version before attempting to install updates.", LogLevel.Alert);
                             foreach (var entry in updates)
                             {
                                 IModMetadata mod = entry.Item1;
