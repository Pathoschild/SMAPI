--- conflicted
+++ resolved
@@ -271,11 +271,8 @@
                     new ObjectErrorPatch(),
                     new LoadContextPatch(this.Reflection, this.GameInstance.OnLoadStageChanged),
                     new LoadErrorPatch(this.Monitor, this.GameInstance.OnSaveContentRemoved),
-<<<<<<< HEAD
+                    new ScheduleErrorPatch(this.MonitorForGame)
                     new SaveBackupPatch(this.EventManager)
-=======
-                    new ScheduleErrorPatch(this.MonitorForGame)
->>>>>>> bd959442
                 );
 
                 // add exit handler
@@ -429,27 +426,19 @@
                 return;
             }
 
-<<<<<<< HEAD
+            // init TMX support
+            try
+            {
+                xTile.Format.FormatManager.Instance.RegisterMapFormat(new TMXTile.TMXFormat(Game1.tileSize / Game1.pixelZoom, Game1.tileSize / Game1.pixelZoom, Game1.pixelZoom, Game1.pixelZoom));
+            }
+            catch (Exception ex)
+            {
+                this.Monitor.Log("SMAPI couldn't load TMX support. Some mods may not work correctly.", LogLevel.Warn);
+                this.Monitor.Log($"Technical details: {ex.GetLogSummary()}", LogLevel.Trace);
+            }
+
             this.GameInstance.IsGameSuspended = true;
             new Thread(() =>
-=======
-            // init TMX support
-            try
-            {
-                xTile.Format.FormatManager.Instance.RegisterMapFormat(new TMXTile.TMXFormat(Game1.tileSize / Game1.pixelZoom, Game1.tileSize / Game1.pixelZoom, Game1.pixelZoom, Game1.pixelZoom));
-            }
-            catch (Exception ex)
-            {
-                this.Monitor.Log("SMAPI couldn't load TMX support. Some mods may not work correctly.", LogLevel.Warn);
-                this.Monitor.Log($"Technical details: {ex.GetLogSummary()}", LogLevel.Trace);
-            }
-
-            // load mod data
-            ModToolkit toolkit = new ModToolkit();
-            ModDatabase modDatabase = toolkit.GetModDatabase(Constants.ApiMetadataPath);
-
-            // load mods
->>>>>>> bd959442
             {
                 while (!this.GameInstance.IsAfterInitialize)
                     Thread.Sleep(10);
