--- conflicted
+++ resolved
@@ -28,12 +28,6 @@
 
         /// <summary>A lookup which indicates whether the asset is localizable (i.e. the filename contains the locale), if previously loaded.</summary>
         private readonly IDictionary<string, bool> IsLocalizableLookup;
-
-        /// <summary>Whether the next load is the first for any game content manager.</summary>
-        private static bool IsFirstLoad = true;
-
-        /// <summary>A callback to invoke the first time *any* game content manager loads an asset.</summary>
-        private readonly Action OnLoadingFirstAsset;
 
         /// <summary>Whether the next load is the first for any game content manager.</summary>
         private static bool IsFirstLoad = true;
@@ -54,18 +48,11 @@
         /// <param name="monitor">Encapsulates monitoring and logging.</param>
         /// <param name="reflection">Simplifies access to private code.</param>
         /// <param name="onDisposing">A callback to invoke when the content manager is being disposed.</param>
-<<<<<<< HEAD
-        public GameContentManager(string name, IServiceProvider serviceProvider, string rootDirectory, CultureInfo currentCulture, ContentCoordinator coordinator, IMonitor monitor, Reflector reflection, Action<BaseContentManager> onDisposing, Action onLoadingFirstAsset)
-            : base(name, serviceProvider, rootDirectory, currentCulture, coordinator, monitor, reflection, onDisposing, isModFolder: false)
-        {
-            this.IsLocalisableLookup = reflection.GetField<IDictionary<string, bool>>(this, "_localizedAsset").GetValue();
-=======
         /// <param name="onLoadingFirstAsset">A callback to invoke the first time *any* game content manager loads an asset.</param>
         public GameContentManager(string name, IServiceProvider serviceProvider, string rootDirectory, CultureInfo currentCulture, ContentCoordinator coordinator, IMonitor monitor, Reflector reflection, Action<BaseContentManager> onDisposing, Action onLoadingFirstAsset)
             : base(name, serviceProvider, rootDirectory, currentCulture, coordinator, monitor, reflection, onDisposing, isNamespaced: false)
         {
             this.IsLocalizableLookup = reflection.GetField<IDictionary<string, bool>>(this, "_localizedAsset").GetValue();
->>>>>>> f976b5c0
             this.OnLoadingFirstAsset = onLoadingFirstAsset;
         }
 
@@ -76,23 +63,15 @@
         /// <param name="useCache">Whether to read/write the loaded asset to the asset cache.</param>
         public override T Load<T>(string assetName, LocalizedContentManager.LanguageCode language, bool useCache)
         {
-<<<<<<< HEAD
-=======
             // raise first-load callback
->>>>>>> f976b5c0
             if (GameContentManager.IsFirstLoad)
             {
                 GameContentManager.IsFirstLoad = false;
                 this.OnLoadingFirstAsset();
             }
 
-<<<<<<< HEAD
-            // normalise asset name
-            assetName = this.AssertAndNormaliseAssetName(assetName);
-=======
             // normalize asset name
             assetName = this.AssertAndNormalizeAssetName(assetName);
->>>>>>> f976b5c0
             if (this.TryParseExplicitLanguageAssetKey(assetName, out string newAssetName, out LanguageCode newLanguage))
                 return this.Load<T>(newAssetName, newLanguage, useCache);
 
