using System;
using System.Collections.Generic;
using System.Diagnostics.CodeAnalysis;
using System.Diagnostics.Contracts;
using System.Globalization;
using System.IO;
using System.Linq;
using Microsoft.Xna.Framework.Content;
using Microsoft.Xna.Framework.Graphics;
using StardewModdingAPI.Framework.Content;
using StardewModdingAPI.Framework.Exceptions;
using StardewModdingAPI.Framework.Reflection;
using StardewValley;

namespace StardewModdingAPI.Framework.ContentManagers
{
    /// <summary>A content manager which handles reading files from a SMAPI mod folder with support for unpacked files.</summary>
    internal abstract class BaseContentManager : LocalizedContentManager, IContentManager
    {
        /*********
        ** Fields
        *********/
        /// <summary>The central coordinator which manages content managers.</summary>
        protected readonly ContentCoordinator Coordinator;

        /// <summary>The underlying asset cache.</summary>
        protected readonly ContentCache Cache;

        /// <summary>Encapsulates monitoring and logging.</summary>
        protected readonly IMonitor Monitor;

        /// <summary>Whether the content coordinator has been disposed.</summary>
        private bool IsDisposed;

        /// <summary>A callback to invoke when the content manager is being disposed.</summary>
        private readonly Action<BaseContentManager> OnDisposing;

        /// <summary>The language enum values indexed by locale code.</summary>
        protected IDictionary<string, LanguageCode> LanguageCodes { get; }

<<<<<<< HEAD
        /// <summary>Reflector.</summary>
        protected readonly Reflector Reflector;
=======
        /// <summary>A list of disposable assets.</summary>
        private readonly List<WeakReference<IDisposable>> Disposables = new List<WeakReference<IDisposable>>();

        /// <summary>The disposable assets tracked by the base content manager.</summary>
        /// <remarks>This should be kept empty to avoid keeping disposable assets referenced forever, which prevents garbage collection when they're unused. Disposable assets are tracked by <see cref="Disposables"/> instead, which avoids a hard reference.</remarks>
        private readonly List<IDisposable> BaseDisposableReferences;
>>>>>>> f976b5c0


        /*********
        ** Accessors
        *********/
        /// <summary>A name for the mod manager. Not guaranteed to be unique.</summary>
        public string Name { get; }

        /// <summary>The current language as a constant.</summary>
        public LanguageCode Language => this.GetCurrentLanguage();

        /// <summary>The absolute path to the <see cref="ContentManager.RootDirectory"/>.</summary>
        public string FullRootDirectory => Path.Combine(Constants.ExecutionPath, this.RootDirectory);

        /// <summary>Whether this content manager can be targeted by managed asset keys (e.g. to load assets from a mod folder).</summary>
        public bool IsNamespaced { get; }


        /*********
        ** Public methods
        *********/
        /// <summary>Construct an instance.</summary>
        /// <param name="name">A name for the mod manager. Not guaranteed to be unique.</param>
        /// <param name="serviceProvider">The service provider to use to locate services.</param>
        /// <param name="rootDirectory">The root directory to search for content.</param>
        /// <param name="currentCulture">The current culture for which to localize content.</param>
        /// <param name="coordinator">The central coordinator which manages content managers.</param>
        /// <param name="monitor">Encapsulates monitoring and logging.</param>
        /// <param name="reflection">Simplifies access to private code.</param>
        /// <param name="onDisposing">A callback to invoke when the content manager is being disposed.</param>
        /// <param name="isNamespaced">Whether this content manager handles managed asset keys (e.g. to load assets from a mod folder).</param>
        protected BaseContentManager(string name, IServiceProvider serviceProvider, string rootDirectory, CultureInfo currentCulture, ContentCoordinator coordinator, IMonitor monitor, Reflector reflection, Action<BaseContentManager> onDisposing, bool isNamespaced)
                : base(serviceProvider, rootDirectory, currentCulture)
        {
            // init
            this.Name = name;
            this.Coordinator = coordinator ?? throw new ArgumentNullException(nameof(coordinator));
            this.Cache = new ContentCache(this, reflection);
            this.Monitor = monitor ?? throw new ArgumentNullException(nameof(monitor));
            this.OnDisposing = onDisposing;
<<<<<<< HEAD
            this.Reflector = reflection;
            this.IsModContentManager = isModFolder;
=======
            this.IsNamespaced = isNamespaced;
>>>>>>> f976b5c0

            // get asset data
            this.LanguageCodes = this.GetKeyLocales().ToDictionary(p => p.Value, p => p.Key, StringComparer.InvariantCultureIgnoreCase);
            this.BaseDisposableReferences = reflection.GetField<List<IDisposable>>(this, "disposableAssets").GetValue();
        }

        /// <summary>Load an asset that has been processed by the content pipeline.</summary>
        /// <typeparam name="T">The type of asset to load.</typeparam>
        /// <param name="assetName">The asset path relative to the loader root directory, not including the <c>.xnb</c> extension.</param>
        public override T Load<T>(string assetName)
        {
            return this.Load<T>(assetName, this.Language, useCache: true);
        }

        /// <summary>Load an asset that has been processed by the content pipeline.</summary>
        /// <typeparam name="T">The type of asset to load.</typeparam>
        /// <param name="assetName">The asset path relative to the loader root directory, not including the <c>.xnb</c> extension.</param>
        /// <param name="language">The language code for which to load content.</param>
        public override T Load<T>(string assetName, LanguageCode language)
        {
            return this.Load<T>(assetName, language, useCache: true);
        }

        /// <summary>Load an asset that has been processed by the content pipeline.</summary>
        /// <typeparam name="T">The type of asset to load.</typeparam>
        /// <param name="assetName">The asset path relative to the loader root directory, not including the <c>.xnb</c> extension.</param>
        /// <param name="language">The language code for which to load content.</param>
        /// <param name="useCache">Whether to read/write the loaded asset to the asset cache.</param>
        public abstract T Load<T>(string assetName, LocalizedContentManager.LanguageCode language, bool useCache);

        /// <summary>Load the base asset without localization.</summary>
        /// <typeparam name="T">The type of asset to load.</typeparam>
        /// <param name="assetName">The asset path relative to the loader root directory, not including the <c>.xnb</c> extension.</param>
        [Obsolete("This method is implemented for the base game and should not be used directly. To load an asset from the underlying content manager directly, use " + nameof(BaseContentManager.RawLoad) + " instead.")]
        public override T LoadBase<T>(string assetName)
        {
            return this.Load<T>(assetName, LanguageCode.en, useCache: true);
        }

        /// <summary>Perform any cleanup needed when the locale changes.</summary>
        public virtual void OnLocaleChanged() { }

        /// <summary>Normalize path separators in a file path. For asset keys, see <see cref="AssertAndNormalizeAssetName"/> instead.</summary>
        /// <param name="path">The file path to normalize.</param>
        [Pure]
        public string NormalizePathSeparators(string path)
        {
            return this.Cache.NormalizePathSeparators(path);
        }

        /// <summary>Assert that the given key has a valid format and return a normalized form consistent with the underlying cache.</summary>
        /// <param name="assetName">The asset key to check.</param>
        /// <exception cref="SContentLoadException">The asset key is empty or contains invalid characters.</exception>
        [SuppressMessage("ReSharper", "ParameterOnlyUsedForPreconditionCheck.Local", Justification = "Parameter is only used for assertion checks by design.")]
        public string AssertAndNormalizeAssetName(string assetName)
        {
            // NOTE: the game checks for ContentLoadException to handle invalid keys, so avoid
            // throwing other types like ArgumentException here.
            if (string.IsNullOrWhiteSpace(assetName))
                throw new SContentLoadException("The asset key or local path is empty.");
            if (assetName.Intersect(Path.GetInvalidPathChars()).Any())
                throw new SContentLoadException("The asset key or local path contains invalid characters.");

            return this.Cache.NormalizeKey(assetName);
        }

        /****
        ** Content loading
        ****/
        /// <summary>Get the current content locale.</summary>
        public string GetLocale()
        {
            return this.GetLocale(this.GetCurrentLanguage());
        }

        /// <summary>The locale for a language.</summary>
        /// <param name="language">The language.</param>
        public string GetLocale(LanguageCode language)
        {
            return this.LanguageCodeString(language);
        }

        /// <summary>Get whether the content manager has already loaded and cached the given asset.</summary>
        /// <param name="assetName">The asset path relative to the loader root directory, not including the <c>.xnb</c> extension.</param>
        public bool IsLoaded(string assetName)
        {
            assetName = this.Cache.NormalizeKey(assetName);
            return this.IsNormalizedKeyLoaded(assetName);
        }

        /// <summary>Get the cached asset keys.</summary>
        public IEnumerable<string> GetAssetKeys()
        {
            return this.Cache.Keys
                .Select(this.GetAssetName)
                .Distinct();
        }

        /****
        ** Cache invalidation
        ****/
        /// <summary>Purge matched assets from the cache.</summary>
        /// <param name="predicate">Matches the asset keys to invalidate.</param>
        /// <param name="dispose">Whether to dispose invalidated assets. This should only be <c>true</c> when they're being invalidated as part of a dispose, to avoid crashing the game.</param>
        /// <returns>Returns the invalidated asset names and instances.</returns>
        public IDictionary<string, object> InvalidateCache(Func<string, Type, bool> predicate, bool dispose = false)
        {
            IDictionary<string, object> removeAssets = new Dictionary<string, object>(StringComparer.InvariantCultureIgnoreCase);
            this.Cache.Remove((key, asset) =>
            {
                this.ParseCacheKey(key, out string assetName, out _);

                if (removeAssets.ContainsKey(assetName))
                    return true;
                if (predicate(assetName, asset.GetType()))
                {
                    removeAssets[assetName] = asset;
                    return true;
                }
                return false;
            }, dispose);

            return removeAssets;
        }

        /// <summary>Dispose held resources.</summary>
        /// <param name="isDisposing">Whether the content manager is being disposed (rather than finalized).</param>
        protected override void Dispose(bool isDisposing)
        {
            // ignore if disposed
            if (this.IsDisposed)
                return;
            this.IsDisposed = true;

            // dispose uncached assets
            foreach (WeakReference<IDisposable> reference in this.Disposables)
            {
                if (reference.TryGetTarget(out IDisposable disposable))
                {
                    try
                    {
                        disposable.Dispose();
                    }
                    catch { /* ignore dispose errors */ }
                }
            }
            this.Disposables.Clear();

            // raise event
            this.OnDisposing(this);

            base.Dispose(isDisposing);
        }

        /// <inheritdoc />
        public override void Unload()
        {
            if (this.IsDisposed)
                return; // base logic doesn't allow unloading twice, which happens due to SMAPI and the game both unloading

            base.Unload();
        }


        /*********
        ** Private methods
        *********/
        /// <summary>Load an asset file directly from the underlying content manager.</summary>
        /// <typeparam name="T">The type of asset to load.</typeparam>
        /// <param name="assetName">The normalized asset key.</param>
        /// <param name="useCache">Whether to read/write the loaded asset to the asset cache.</param>
        protected virtual T RawLoad<T>(string assetName, bool useCache)
        {
            return useCache
                ? base.LoadBase<T>(assetName)
                : base.ReadAsset<T>(assetName, disposable => this.Disposables.Add(new WeakReference<IDisposable>(disposable)));
        }

        /// <summary>Add tracking data to an asset and add it to the cache.</summary>
        /// <typeparam name="T">The type of asset to inject.</typeparam>
        /// <param name="assetName">The asset path relative to the loader root directory, not including the <c>.xnb</c> extension.</param>
        /// <param name="value">The asset value.</param>
        /// <param name="language">The language code for which to inject the asset.</param>
        /// <param name="useCache">Whether to save the asset to the asset cache.</param>
        protected virtual void TrackAsset<T>(string assetName, T value, LanguageCode language, bool useCache)
        {
            // track asset key
            if (value is Texture2D texture)
                texture.Name = assetName;

            // cache asset
            if (useCache)
            {
                assetName = this.AssertAndNormalizeAssetName(assetName);
                this.Cache[assetName] = value;
            }

            // avoid hard disposable references; see remarks on the field
            this.BaseDisposableReferences.Clear();
        }

        /// <summary>Parse a cache key into its component parts.</summary>
        /// <param name="cacheKey">The input cache key.</param>
        /// <param name="assetName">The original asset name.</param>
        /// <param name="localeCode">The asset locale code (or <c>null</c> if not localized).</param>
        protected void ParseCacheKey(string cacheKey, out string assetName, out string localeCode)
        {
            // handle localized key
            if (!string.IsNullOrWhiteSpace(cacheKey))
            {
                int lastSepIndex = cacheKey.LastIndexOf(".", StringComparison.InvariantCulture);
                if (lastSepIndex >= 0)
                {
                    string suffix = cacheKey.Substring(lastSepIndex + 1, cacheKey.Length - lastSepIndex - 1);
                    if (this.LanguageCodes.ContainsKey(suffix))
                    {
                        assetName = cacheKey.Substring(0, lastSepIndex);
                        localeCode = cacheKey.Substring(lastSepIndex + 1, cacheKey.Length - lastSepIndex - 1);
                        return;
                    }
                }
            }

            // handle simple key
            assetName = cacheKey;
            localeCode = null;
        }

        /// <summary>Get whether an asset has already been loaded.</summary>
        /// <param name="normalizedAssetName">The normalized asset name.</param>
        protected abstract bool IsNormalizedKeyLoaded(string normalizedAssetName);

        /// <summary>Get the locale codes (like <c>ja-JP</c>) used in asset keys.</summary>
        private IDictionary<LanguageCode, string> GetKeyLocales()
        {
            // create locale => code map
            IDictionary<LanguageCode, string> map = new Dictionary<LanguageCode, string>();
            foreach (LanguageCode code in Enum.GetValues(typeof(LanguageCode)))
                map[code] = this.GetLocale(code);

            return map;
        }

        /// <summary>Get the asset name from a cache key.</summary>
        /// <param name="cacheKey">The input cache key.</param>
        private string GetAssetName(string cacheKey)
        {
            this.ParseCacheKey(cacheKey, out string assetName, out string _);
            return assetName;
        }
    }
}<|MERGE_RESOLUTION|>--- conflicted
+++ resolved
@@ -38,17 +38,12 @@
         /// <summary>The language enum values indexed by locale code.</summary>
         protected IDictionary<string, LanguageCode> LanguageCodes { get; }
 
-<<<<<<< HEAD
-        /// <summary>Reflector.</summary>
-        protected readonly Reflector Reflector;
-=======
         /// <summary>A list of disposable assets.</summary>
         private readonly List<WeakReference<IDisposable>> Disposables = new List<WeakReference<IDisposable>>();
 
         /// <summary>The disposable assets tracked by the base content manager.</summary>
         /// <remarks>This should be kept empty to avoid keeping disposable assets referenced forever, which prevents garbage collection when they're unused. Disposable assets are tracked by <see cref="Disposables"/> instead, which avoids a hard reference.</remarks>
         private readonly List<IDisposable> BaseDisposableReferences;
->>>>>>> f976b5c0
 
 
         /*********
@@ -89,12 +84,7 @@
             this.Cache = new ContentCache(this, reflection);
             this.Monitor = monitor ?? throw new ArgumentNullException(nameof(monitor));
             this.OnDisposing = onDisposing;
-<<<<<<< HEAD
-            this.Reflector = reflection;
-            this.IsModContentManager = isModFolder;
-=======
             this.IsNamespaced = isNamespaced;
->>>>>>> f976b5c0
 
             // get asset data
             this.LanguageCodes = this.GetKeyLocales().ToDictionary(p => p.Value, p => p.Key, StringComparer.InvariantCultureIgnoreCase);
