using System;
using System.Collections.Generic;
using System.Globalization;
using System.IO;
using System.Linq;
using System.Reflection;
using Microsoft.Xna.Framework;
using Microsoft.Xna.Framework.Content;
using Microsoft.Xna.Framework.Graphics;
using StardewModdingAPI.Framework.Exceptions;
using StardewModdingAPI.Framework.Reflection;
using StardewModdingAPI.Toolkit.Serialization;
using StardewModdingAPI.Toolkit.Utilities;
using StardewValley;
using xTile;
using xTile.Format;
using xTile.ObjectModel;
using xTile.Tiles;

namespace StardewModdingAPI.Framework.ContentManagers
{
    /// <summary>A content manager which handles reading files from a SMAPI mod folder with support for unpacked files.</summary>
    internal class ModContentManager : BaseContentManager
    {
        /*********
        ** Fields
        *********/
        /// <summary>Encapsulates SMAPI's JSON file parsing.</summary>
        private readonly JsonHelper JsonHelper;

        /// <summary>The mod display name to show in errors.</summary>
        private readonly string ModName;

        /// <summary>The game content manager used for map tilesheets not provided by the mod.</summary>
        private readonly IContentManager GameContentManager;

        /// <summary>The language code for language-agnostic mod assets.</summary>
        private readonly LanguageCode DefaultLanguage = Constants.DefaultLanguage;

        /// <summary>Reflector used to access xnbs on Android.
        private readonly Reflector Reflector;


        /*********
        ** Public methods
        *********/
        /// <summary>Construct an instance.</summary>
        /// <param name="name">A name for the mod manager. Not guaranteed to be unique.</param>
        /// <param name="gameContentManager">The game content manager used for map tilesheets not provided by the mod.</param>
        /// <param name="serviceProvider">The service provider to use to locate services.</param>
        /// <param name="modName">The mod display name to show in errors.</param>
        /// <param name="rootDirectory">The root directory to search for content.</param>
        /// <param name="currentCulture">The current culture for which to localize content.</param>
        /// <param name="coordinator">The central coordinator which manages content managers.</param>
        /// <param name="monitor">Encapsulates monitoring and logging.</param>
        /// <param name="reflection">Simplifies access to private code.</param>
        /// <param name="jsonHelper">Encapsulates SMAPI's JSON file parsing.</param>
        /// <param name="onDisposing">A callback to invoke when the content manager is being disposed.</param>
        public ModContentManager(string name, IContentManager gameContentManager, IServiceProvider serviceProvider, string modName, string rootDirectory, CultureInfo currentCulture, ContentCoordinator coordinator, IMonitor monitor, Reflector reflection, JsonHelper jsonHelper, Action<BaseContentManager> onDisposing)
            : base(name, serviceProvider, rootDirectory, currentCulture, coordinator, monitor, reflection, onDisposing, isNamespaced: true)
        {
            this.GameContentManager = gameContentManager;
            this.JsonHelper = jsonHelper;
<<<<<<< HEAD
            this.Reflector = reflection;
=======
            this.ModName = modName;
>>>>>>> 2cc78690
        }

        /// <summary>Load an asset that has been processed by the content pipeline.</summary>
        /// <typeparam name="T">The type of asset to load.</typeparam>
        /// <param name="assetName">The asset path relative to the loader root directory, not including the <c>.xnb</c> extension.</param>
        public override T Load<T>(string assetName)
        {
            return this.Load<T>(assetName, this.DefaultLanguage, useCache: false);
        }

        /// <summary>Load an asset that has been processed by the content pipeline.</summary>
        /// <typeparam name="T">The type of asset to load.</typeparam>
        /// <param name="assetName">The asset path relative to the loader root directory, not including the <c>.xnb</c> extension.</param>
        /// <param name="language">The language code for which to load content.</param>
        public override T Load<T>(string assetName, LanguageCode language)
        {
            return this.Load<T>(assetName, language, useCache: false);
        }

        /// <summary>Load an asset that has been processed by the content pipeline.</summary>
        /// <typeparam name="T">The type of asset to load.</typeparam>
        /// <param name="assetName">The asset path relative to the loader root directory, not including the <c>.xnb</c> extension.</param>
        /// <param name="language">The language code for which to load content.</param>
        /// <param name="useCache">Whether to read/write the loaded asset to the asset cache.</param>
        public override T Load<T>(string assetName, LanguageCode language, bool useCache)
        {
            assetName = this.AssertAndNormalizeAssetName(assetName);

            // disable caching
            // This is necessary to avoid assets being shared between content managers, which can
            // cause changes to an asset through one content manager affecting the same asset in
            // others (or even fresh content managers). See https://www.patreon.com/posts/27247161
            // for more background info.
            if (useCache)
                throw new InvalidOperationException("Mod content managers don't support asset caching.");

            // disable language handling
            // Mod files don't support automatic translation logic, so this should never happen.
            if (language != this.DefaultLanguage)
                throw new InvalidOperationException("Localized assets aren't supported by the mod content manager.");

            // resolve managed asset key
            {
                if (this.Coordinator.TryParseManagedAssetKey(assetName, out string contentManagerID, out string relativePath))
                {
                    if (contentManagerID != this.Name)
                        throw new SContentLoadException($"Can't load managed asset key '{assetName}' through content manager '{this.Name}' for a different mod.");
                    assetName = relativePath;
                }
            }

            // get local asset
            SContentLoadException GetContentError(string reasonPhrase) => new SContentLoadException($"Failed loading asset '{assetName}' from {this.Name}: {reasonPhrase}");
            T asset;
            try
            {
                // get file
                FileInfo file = this.GetModFile(assetName);
                if (!file.Exists)
                    throw GetContentError("the specified path doesn't exist.");

                // load content
                switch (file.Extension.ToLower())
                {
                    // XNB file
                    case ".xnb":
                        {
                            asset = this.RawLoad<T>(assetName, useCache: false);
                            if (asset is Map map)
                            {
                                this.NormalizeTilesheetPaths(map);
                                this.FixCustomTilesheetPaths(map, relativeMapPath: assetName);
                            }
                        }
                        return this.ModedLoad<T>(assetName, language);

                    // unpacked data
                    case ".json":
                        {
                            if (!this.JsonHelper.ReadJsonFileIfExists(file.FullName, out asset))
                                throw GetContentError("the JSON file is invalid."); // should never happen since we check for file existence above
                        }
                        break;

                    // unpacked image
                    case ".png":
                        {
                            // validate
                            if (typeof(T) != typeof(Texture2D))
                                throw GetContentError($"can't read file with extension '{file.Extension}' as type '{typeof(T)}'; must be type '{typeof(Texture2D)}'.");

                            // fetch & cache
                            using FileStream stream = File.OpenRead(file.FullName);

                            Texture2D texture = Texture2D.FromStream(Game1.graphics.GraphicsDevice, stream);
                            texture = this.PremultiplyTransparency(texture);
                            asset = (T)(object)texture;
                        }
                        break;

                    // unpacked map
                    case ".tbin":
                    case ".tmx":
                        {
                            // validate
                            if (typeof(T) != typeof(Map))
                                throw GetContentError($"can't read file with extension '{file.Extension}' as type '{typeof(T)}'; must be type '{typeof(Map)}'.");

                            // fetch & cache
                            FormatManager formatManager = FormatManager.Instance;
                            Map map = formatManager.LoadMap(file.FullName);
                            this.NormalizeTilesheetPaths(map);
                            this.FixCustomTilesheetPaths(map, relativeMapPath: assetName);
                            asset = (T)(object)map;
                        }
                        break;

                    default:
                        throw GetContentError($"unknown file extension '{file.Extension}'; must be one of '.json', '.png', '.tbin', or '.xnb'.");
                }
            }
            catch (Exception ex) when (!(ex is SContentLoadException))
            {
                if (ex.GetInnermostException() is DllNotFoundException dllEx && dllEx.Message == "libgdiplus.dylib")
                    throw GetContentError("couldn't find libgdiplus, which is needed to load mod images. Make sure Mono is installed and you're running the game through the normal launcher.");
                throw new SContentLoadException($"The content manager failed loading content asset '{assetName}' from {this.Name}.", ex);
            }

            // track & return asset
            this.TrackAsset(assetName, asset, language, useCache);
            return asset;
        }

        /// <summary>Create a new content manager for temporary use.</summary>
        public override LocalizedContentManager CreateTemporary()
        {
            throw new NotSupportedException("Can't create a temporary mod content manager.");
        }

        /// <summary>Get the underlying key in the game's content cache for an asset. This does not validate whether the asset exists.</summary>
        /// <param name="key">The local path to a content file relative to the mod folder.</param>
        /// <exception cref="ArgumentException">The <paramref name="key"/> is empty or contains invalid characters.</exception>
        public string GetInternalAssetKey(string key)
        {
            FileInfo file = this.GetModFile(key);
            string relativePath = PathUtilities.GetRelativePath(this.RootDirectory, file.FullName);
            return Path.Combine(this.Name, relativePath);
        }


        /*********
        ** Private methods
        *********/
        /// <summary>Get whether an asset has already been loaded.</summary>
        /// <param name="normalizedAssetName">The normalized asset name.</param>
        protected override bool IsNormalizedKeyLoaded(string normalizedAssetName)
        {
            return this.Cache.ContainsKey(normalizedAssetName);
        }

        /// <summary>Get a file from the mod folder.</summary>
        /// <param name="path">The asset path relative to the content folder.</param>
        private FileInfo GetModFile(string path)
        {
            // try exact match
            FileInfo file = new FileInfo(Path.Combine(this.FullRootDirectory, path));

            // try with default extension
            if (!file.Exists && file.Extension.ToLower() != ".xnb")
            {
                FileInfo result = new FileInfo(file.FullName + ".xnb");
                if (result.Exists)
                    file = result;
            }

            return file;
        }

        /// <summary>Premultiply a texture's alpha values to avoid transparency issues in the game.</summary>
        /// <param name="texture">The texture to premultiply.</param>
        /// <returns>Returns a premultiplied texture.</returns>
        /// <remarks>Based on <a href="https://gamedev.stackexchange.com/a/26037">code by David Gouveia</a>.</remarks>
        private Texture2D PremultiplyTransparency(Texture2D texture)
        {
            // Textures loaded by Texture2D.FromStream are already premultiplied on Linux/Mac, even
            // though the XNA documentation explicitly says otherwise. That's a glitch in MonoGame
            // fixed in newer versions, but the game uses a bundled version that will always be
            // affected. See https://github.com/MonoGame/MonoGame/issues/4820 for more info.
            if (Constants.TargetPlatform != GamePlatform.Windows)
                return texture;

            // premultiply pixels
            Color[] data = new Color[texture.Width * texture.Height];
            texture.GetData(data);
            for (int i = 0; i < data.Length; i++)
            {
                if (data[i].A == 0)
                    continue; // no need to change fully transparent pixels

                data[i] = Color.FromNonPremultiplied(data[i].ToVector4());
            }

            texture.SetData(data);
            return texture;
        }

        /// <summary>Normalize map tilesheet paths for the current platform.</summary>
        /// <param name="map">The map whose tilesheets to fix.</param>
        private void NormalizeTilesheetPaths(Map map)
        {
            foreach (TileSheet tilesheet in map.TileSheets)
                tilesheet.ImageSource = this.NormalizePathSeparators(tilesheet.ImageSource);
        }

        /// <summary>Fix custom map tilesheet paths so they can be found by the content manager.</summary>
        /// <param name="map">The map whose tilesheets to fix.</param>
        /// <param name="relativeMapPath">The relative map path within the mod folder.</param>
        /// <exception cref="ContentLoadException">A map tilesheet couldn't be resolved.</exception>
        /// <remarks>
        /// The game's logic for tilesheets in <see cref="Game1.setGraphicsForSeason"/> is a bit specialized. It boils
        /// down to this:
        ///  * If the location is indoors or the desert, or the image source contains 'path' or 'object', it's loaded
        ///    as-is relative to the <c>Content</c> folder.
        ///  * Else it's loaded from <c>Content\Maps</c> with a seasonal prefix.
        /// 
        /// That logic doesn't work well in our case, mainly because we have no location metadata at this point.
        /// Instead we use a more heuristic approach: check relative to the map file first, then relative to
        /// <c>Content\Maps</c>, then <c>Content</c>. If the image source filename contains a seasonal prefix, try for a
        /// seasonal variation and then an exact match.
        /// 
        /// While that doesn't exactly match the game logic, it's close enough that it's unlikely to make a difference.
        /// </remarks>
        private void FixCustomTilesheetPaths(Map map, string relativeMapPath)
        {
            // get map info
            if (!map.TileSheets.Any())
                return;
            relativeMapPath = this.AssertAndNormalizeAssetName(relativeMapPath); // Mono's Path.GetDirectoryName doesn't handle Windows dir separators
            string relativeMapFolder = Path.GetDirectoryName(relativeMapPath) ?? ""; // folder path containing the map, relative to the mod folder
            bool isOutdoors = map.Properties.TryGetValue("Outdoors", out PropertyValue outdoorsProperty) && outdoorsProperty != null;

            // fix tilesheets
            foreach (TileSheet tilesheet in map.TileSheets)
            {
                string imageSource = tilesheet.ImageSource;
                string errorPrefix = $"{this.ModName} loaded map '{relativeMapPath}' with invalid tilesheet path '{imageSource}'.";

                // validate tilesheet path
                if (Path.IsPathRooted(imageSource) || PathUtilities.GetSegments(imageSource).Contains(".."))
                    throw new SContentLoadException($"{errorPrefix} Tilesheet paths must be a relative path without directory climbing (../).");

                // load best match
                try
                {
                    if (!this.TryGetTilesheetAssetName(relativeMapFolder, imageSource, isOutdoors, out string assetName, out string error))
                        throw new SContentLoadException($"{errorPrefix} {error}");

                    tilesheet.ImageSource = assetName;
                }
                catch (Exception ex) when (!(ex is SContentLoadException))
                {
                    throw new SContentLoadException($"{errorPrefix} The tilesheet couldn't be loaded.", ex);
                }
            }
        }

        /// <summary>Get the actual asset name for a tilesheet.</summary>
        /// <param name="modRelativeMapFolder">The folder path containing the map, relative to the mod folder.</param>
        /// <param name="originalPath">The tilesheet path to load.</param>
        /// <param name="willSeasonalize">Whether the game will apply seasonal logic to the tilesheet.</param>
        /// <param name="assetName">The found asset name.</param>
        /// <param name="error">A message indicating why the file couldn't be loaded.</param>
        /// <returns>Returns whether the asset name was found.</returns>
        /// <remarks>See remarks on <see cref="FixCustomTilesheetPaths"/>.</remarks>
        private bool TryGetTilesheetAssetName(string modRelativeMapFolder, string originalPath, bool willSeasonalize, out string assetName, out string error)
        {
            assetName = null;
            error = null;

            // nothing to do
            if (string.IsNullOrWhiteSpace(originalPath))
            {
                assetName = originalPath;
                return true;
            }

            // parse path
            string filename = Path.GetFileName(originalPath);
            bool isSeasonal = filename.StartsWith("spring_", StringComparison.CurrentCultureIgnoreCase)
                || filename.StartsWith("summer_", StringComparison.CurrentCultureIgnoreCase)
                || filename.StartsWith("fall_", StringComparison.CurrentCultureIgnoreCase)
                || filename.StartsWith("winter_", StringComparison.CurrentCultureIgnoreCase);
            string relativePath = originalPath;
            if (willSeasonalize && isSeasonal)
            {
                string dirPath = Path.GetDirectoryName(originalPath);
                relativePath = Path.Combine(dirPath, $"{Game1.currentSeason}_{filename.Substring(filename.IndexOf("_", StringComparison.CurrentCultureIgnoreCase) + 1)}");
            }

            // get relative to map file
            {
                string localKey = Path.Combine(modRelativeMapFolder, relativePath);
                if (this.GetModFile(localKey).Exists)
                {
                    assetName = this.GetInternalAssetKey(localKey);
                    return true;
                }
            }

            // get from game assets
            {
                string contentKey = Path.Combine("Maps", relativePath);
                if (contentKey.EndsWith(".png"))
                    contentKey = contentKey.Substring(0, contentKey.Length - 4);

                try
                {
                    this.GameContentManager.Load<Texture2D>(contentKey, this.Language, useCache: true); // no need to bypass cache here, since we're not storing the asset
                    assetName = contentKey;
                    return true;
                }
                catch
                {
                    // ignore file-not-found errors
                    // TODO: while it's useful to suppress an asset-not-found error here to avoid
                    // confusion, this is a pretty naive approach. Even if the file doesn't exist,
                    // the file may have been loaded through an IAssetLoader which failed. So even
                    // if the content file doesn't exist, that doesn't mean the error here is a
                    // content-not-found error. Unfortunately XNA doesn't provide a good way to
                    // detect the error type.
                    if (this.GetContentFolderFileExists(contentKey))
                        throw;
                }
            }

            // not found
            error = "The tilesheet couldn't be found relative to either map file or the game's content folder.";
            return false;
        }

        /// <summary>Get whether a file from the game's content folder exists.</summary>
        /// <param name="key">The asset key.</param>
        private bool GetContentFolderFileExists(string key)
        {
            // get file path
            string path = Path.Combine(this.GameContentManager.FullRootDirectory, key);
            if (!path.EndsWith(".xnb"))
                path += ".xnb";

            // get file
            return new FileInfo(path).Exists;
        }

        public T ModedLoad<T>(string assetName, LanguageCode language)
        {
            if (language != LanguageCode.en)
            {
                string key = assetName + "." + this.LanguageCodeString(language);
                Dictionary<string, bool> _localizedAsset = this.Reflector.GetField<Dictionary<string, bool>>(this, "_localizedAsset").GetValue();
                if (!_localizedAsset.TryGetValue(key, out bool flag) | flag)
                {
                    try
                    {
                        _localizedAsset[key] = true;
                        return this.ModedLoad<T>(key);
                    }
                    catch (ContentLoadException)
                    {
                        _localizedAsset[key] = false;
                    }
                }
            }
            return this.ModedLoad<T>(assetName);
        }

        public T ModedLoad<T>(string assetName)
        {
            if (string.IsNullOrEmpty(assetName))
            {
                throw new ArgumentNullException("assetName");
            }
            T local = default(T);
            string key = assetName.Replace('\\', '/');
            Dictionary<string, object> loadedAssets = this.Reflector.GetField<Dictionary<string, object>>(this, "loadedAssets").GetValue();
            if (loadedAssets.TryGetValue(key, out object obj2) && (obj2 is T))
            {
                return (T)obj2;
            }
            local = this.ReadAsset<T>(assetName, null);
            loadedAssets[key] = local;
            return local;
        }

        protected override Stream OpenStream(string assetName)
        {
            Stream stream;
            try
            {
                stream = new FileStream(Path.Combine(this.RootDirectory, assetName) + ".xnb", FileMode.Open, FileAccess.Read);
                MemoryStream destination = new MemoryStream();
                stream.CopyTo(destination);
                destination.Seek(0L, SeekOrigin.Begin);
                stream.Close();
                stream = destination;
            }
            catch (Exception exception3)
            {
                throw new ContentLoadException("Opening stream error.", exception3);
            }
            return stream;
        }
        protected new T ReadAsset<T>(string assetName, Action<IDisposable> recordDisposableObject)
        {
            if (string.IsNullOrEmpty(assetName))
            {
                throw new ArgumentNullException("assetName");
            }
            ;
            string str = assetName;
            object obj2 = null;
            if (this.Reflector.GetField<IGraphicsDeviceService>(this, "graphicsDeviceService").GetValue() == null)
            {
                this.Reflector.GetField<IGraphicsDeviceService>(this, "graphicsDeviceService").SetValue(this.ServiceProvider.GetService(typeof(IGraphicsDeviceService)) as IGraphicsDeviceService);
            }
            Stream input = this.OpenStream(assetName);
            using (BinaryReader reader = new BinaryReader(input))
            {
                using (ContentReader reader2 = this.Reflector.GetMethod(this, "GetContentReaderFromXnb").Invoke<ContentReader>(assetName, input, reader, recordDisposableObject))
                {
                    MethodInfo method = reader2.GetType().GetMethod("ReadAsset", BindingFlags.Instance | BindingFlags.DeclaredOnly | BindingFlags.NonPublic, null, new Type[] { }, new ParameterModifier[] { });
                    obj2 = method.MakeGenericMethod(new Type[] { typeof(T) }).Invoke(reader2, null);
                    if (obj2 is GraphicsResource graphics)
                    {
                        graphics.Name = str;
                    }
                }
            }
            if (obj2 == null)
            {
                throw new Exception("Could not load " + str + " asset!");
            }
            return (T)obj2;
        }

    }
}<|MERGE_RESOLUTION|>--- conflicted
+++ resolved
@@ -1,9 +1,7 @@
 using System;
-using System.Collections.Generic;
 using System.Globalization;
 using System.IO;
 using System.Linq;
-using System.Reflection;
 using Microsoft.Xna.Framework;
 using Microsoft.Xna.Framework.Content;
 using Microsoft.Xna.Framework.Graphics;
@@ -36,9 +34,6 @@
 
         /// <summary>The language code for language-agnostic mod assets.</summary>
         private readonly LanguageCode DefaultLanguage = Constants.DefaultLanguage;
-
-        /// <summary>Reflector used to access xnbs on Android.
-        private readonly Reflector Reflector;
 
 
         /*********
@@ -61,11 +56,7 @@
         {
             this.GameContentManager = gameContentManager;
             this.JsonHelper = jsonHelper;
-<<<<<<< HEAD
-            this.Reflector = reflection;
-=======
             this.ModName = modName;
->>>>>>> 2cc78690
         }
 
         /// <summary>Load an asset that has been processed by the content pipeline.</summary>
@@ -140,7 +131,7 @@
                                 this.FixCustomTilesheetPaths(map, relativeMapPath: assetName);
                             }
                         }
-                        return this.ModedLoad<T>(assetName, language);
+                        break;
 
                     // unpacked data
                     case ".json":
@@ -418,97 +409,5 @@
             // get file
             return new FileInfo(path).Exists;
         }
-
-        public T ModedLoad<T>(string assetName, LanguageCode language)
-        {
-            if (language != LanguageCode.en)
-            {
-                string key = assetName + "." + this.LanguageCodeString(language);
-                Dictionary<string, bool> _localizedAsset = this.Reflector.GetField<Dictionary<string, bool>>(this, "_localizedAsset").GetValue();
-                if (!_localizedAsset.TryGetValue(key, out bool flag) | flag)
-                {
-                    try
-                    {
-                        _localizedAsset[key] = true;
-                        return this.ModedLoad<T>(key);
-                    }
-                    catch (ContentLoadException)
-                    {
-                        _localizedAsset[key] = false;
-                    }
-                }
-            }
-            return this.ModedLoad<T>(assetName);
-        }
-
-        public T ModedLoad<T>(string assetName)
-        {
-            if (string.IsNullOrEmpty(assetName))
-            {
-                throw new ArgumentNullException("assetName");
-            }
-            T local = default(T);
-            string key = assetName.Replace('\\', '/');
-            Dictionary<string, object> loadedAssets = this.Reflector.GetField<Dictionary<string, object>>(this, "loadedAssets").GetValue();
-            if (loadedAssets.TryGetValue(key, out object obj2) && (obj2 is T))
-            {
-                return (T)obj2;
-            }
-            local = this.ReadAsset<T>(assetName, null);
-            loadedAssets[key] = local;
-            return local;
-        }
-
-        protected override Stream OpenStream(string assetName)
-        {
-            Stream stream;
-            try
-            {
-                stream = new FileStream(Path.Combine(this.RootDirectory, assetName) + ".xnb", FileMode.Open, FileAccess.Read);
-                MemoryStream destination = new MemoryStream();
-                stream.CopyTo(destination);
-                destination.Seek(0L, SeekOrigin.Begin);
-                stream.Close();
-                stream = destination;
-            }
-            catch (Exception exception3)
-            {
-                throw new ContentLoadException("Opening stream error.", exception3);
-            }
-            return stream;
-        }
-        protected new T ReadAsset<T>(string assetName, Action<IDisposable> recordDisposableObject)
-        {
-            if (string.IsNullOrEmpty(assetName))
-            {
-                throw new ArgumentNullException("assetName");
-            }
-            ;
-            string str = assetName;
-            object obj2 = null;
-            if (this.Reflector.GetField<IGraphicsDeviceService>(this, "graphicsDeviceService").GetValue() == null)
-            {
-                this.Reflector.GetField<IGraphicsDeviceService>(this, "graphicsDeviceService").SetValue(this.ServiceProvider.GetService(typeof(IGraphicsDeviceService)) as IGraphicsDeviceService);
-            }
-            Stream input = this.OpenStream(assetName);
-            using (BinaryReader reader = new BinaryReader(input))
-            {
-                using (ContentReader reader2 = this.Reflector.GetMethod(this, "GetContentReaderFromXnb").Invoke<ContentReader>(assetName, input, reader, recordDisposableObject))
-                {
-                    MethodInfo method = reader2.GetType().GetMethod("ReadAsset", BindingFlags.Instance | BindingFlags.DeclaredOnly | BindingFlags.NonPublic, null, new Type[] { }, new ParameterModifier[] { });
-                    obj2 = method.MakeGenericMethod(new Type[] { typeof(T) }).Invoke(reader2, null);
-                    if (obj2 is GraphicsResource graphics)
-                    {
-                        graphics.Name = str;
-                    }
-                }
-            }
-            if (obj2 == null)
-            {
-                throw new Exception("Could not load " + str + " asset!");
-            }
-            return (T)obj2;
-        }
-
     }
 }