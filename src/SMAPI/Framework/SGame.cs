using System;
using System.Collections;
using System.Collections.Concurrent;
using System.Collections.Generic;
using System.Collections.ObjectModel;
using System.Diagnostics.CodeAnalysis;
using System.Linq;
using System.Text;
using System.Threading;
using System.Threading.Tasks;
using Microsoft.Xna.Framework;
using Microsoft.Xna.Framework.Graphics;
using Netcode;
using StardewModdingAPI.Enums;
using StardewModdingAPI.Events;
using StardewModdingAPI.Framework.Content;
using StardewModdingAPI.Framework.Events;
using StardewModdingAPI.Framework.Input;
using StardewModdingAPI.Framework.Networking;
using StardewModdingAPI.Framework.Reflection;
using StardewModdingAPI.Framework.StateTracking.Comparers;
using StardewModdingAPI.Framework.StateTracking.Snapshots;
using StardewModdingAPI.Framework.Utilities;
using StardewModdingAPI.Toolkit.Serialization;
using StardewValley;
using StardewValley.BellsAndWhistles;
using StardewValley.Events;
using StardewValley.Locations;
using StardewValley.Menus;
<<<<<<< HEAD
using StardewValley.Minigames;
using StardewValley.TerrainFeatures;
using StardewValley.Tools;
using xTile.Dimensions;
using xTile.Layers;
using xTile.ObjectModel;
using SObject = StardewValley.Object;
=======
using StardewValley.Tools;
using xTile.Dimensions;
using xTile.Layers;
using xTile.Tiles;
>>>>>>> f976b5c0

namespace StardewModdingAPI.Framework
{
    /// <summary>SMAPI's extension of the game's core <see cref="Game1"/>, used to inject events.</summary>
    internal class SGame : Game1
    {
        /*********
        ** Fields
        *********/
        /****
        ** SMAPI state
        ****/
        /// <summary>Encapsulates monitoring and logging for SMAPI.</summary>
        private readonly Monitor Monitor;

        /// <summary>Encapsulates monitoring and logging on the game's behalf.</summary>
        private readonly IMonitor MonitorForGame;

        /// <summary>Manages SMAPI events for mods.</summary>
        private readonly EventManager Events;

        /// <summary>Tracks the installed mods.</summary>
        private readonly ModRegistry ModRegistry;

        /// <summary>Manages deprecation warnings.</summary>
        private readonly DeprecationManager DeprecationManager;

        /// <summary>The maximum number of consecutive attempts SMAPI should make to recover from a draw error.</summary>
        private readonly Countdown DrawCrashTimer = new Countdown(60); // 60 ticks = roughly one second

        /// <summary>The maximum number of consecutive attempts SMAPI should make to recover from an update error.</summary>
        private readonly Countdown UpdateCrashTimer = new Countdown(60); // 60 ticks = roughly one second

        /// <summary>The number of ticks until SMAPI should notify mods that the game has loaded.</summary>
        /// <remarks>Skipping a few frames ensures the game finishes initializing the world before mods try to change it.</remarks>
        private readonly Countdown AfterLoadTimer = new Countdown(5);

        /// <summary>Whether custom content was removed from the save data to avoid a crash.</summary>
        private bool IsSaveContentRemoved;

        /// <summary>Whether the game is saving and SMAPI has already raised <see cref="IGameLoopEvents.Saving"/>.</summary>
        private bool IsBetweenSaveEvents;

        /// <summary>Whether the game is creating the save file and SMAPI has already raised <see cref="IGameLoopEvents.SaveCreating"/>.</summary>
        private bool IsBetweenCreateEvents;

        /// <summary>A callback to invoke the first time *any* game content manager loads an asset.</summary>
        private readonly Action OnLoadingFirstAsset;

        /// <summary>A callback to invoke after the game finishes initializing.</summary>
        private readonly Action OnGameInitialized;

        /// <summary>A callback to invoke when the game exits.</summary>
        private readonly Action OnGameExiting;

        /// <summary>Simplifies access to private game code.</summary>
        private readonly Reflector Reflection;

<<<<<<< HEAD
        /// <summary>A callback to invoke the first time *any* game content manager loads an asset.</summary>
        private readonly Action OnLoadingFirstAsset;
=======
        /// <summary>Encapsulates access to SMAPI core translations.</summary>
        private readonly Translator Translator;

        /// <summary>Propagates notification that SMAPI should exit.</summary>
        private readonly CancellationTokenSource CancellationToken;
>>>>>>> f976b5c0

        /****
        ** Game state
        ****/
        /// <summary>Monitors the entire game state for changes.</summary>
        private WatcherCore Watchers;

        /// <summary>A snapshot of the current <see cref="Watchers"/> state.</summary>
        private readonly WatcherSnapshot WatcherSnapshot = new WatcherSnapshot();

        /// <summary>Whether post-game-startup initialization has been performed.</summary>
        private bool IsInitialized;

        /// <summary>Whether the next content manager requested by the game will be for <see cref="Game1.content"/>.</summary>
        private bool NextContentManagerIsMain;


        /*********
        ** Accessors
        *********/
        /// <summary>Static state to use while <see cref="Game1"/> is initializing, which happens before the <see cref="SGame"/> constructor runs.</summary>
        internal static SGameConstructorHack ConstructorHack { get; set; }

        /// <summary>The number of update ticks which have already executed. This is similar to <see cref="Game1.ticks"/>, but incremented more consistently for every tick.</summary>
        internal static uint TicksElapsed { get; private set; }

        /// <summary>SMAPI's content manager.</summary>
        public ContentCoordinator ContentCore { get; private set; }

        /// <summary>Manages console commands.</summary>
        public CommandManager CommandManager { get; } = new CommandManager();

        /// <summary>Manages input visible to the game.</summary>
        public SInputState Input => (SInputState)Game1.input;

        /// <summary>The game's core multiplayer utility.</summary>
        public SMultiplayer Multiplayer => (SMultiplayer)Game1.multiplayer;

        /// <summary>A list of queued commands to execute.</summary>
        /// <remarks>This property must be threadsafe, since it's accessed from a separate console input thread.</remarks>
        public ConcurrentQueue<string> CommandQueue { get; } = new ConcurrentQueue<string>();

<<<<<<< HEAD
        public static SGame instance;

        public bool IsGameSuspended;
=======
        /// <summary>Asset interceptors added or removed since the last tick.</summary>
        private readonly List<AssetInterceptorChange> ReloadAssetInterceptorsQueue = new List<AssetInterceptorChange>();

>>>>>>> f976b5c0

        public bool IsAfterInitialize = false;
        /*********
        ** Protected methods
        *********/
        /// <summary>Construct an instance.</summary>
        /// <param name="monitor">Encapsulates monitoring and logging for SMAPI.</param>
        /// <param name="monitorForGame">Encapsulates monitoring and logging on the game's behalf.</param>
        /// <param name="reflection">Simplifies access to private game code.</param>
        /// <param name="translator">Encapsulates access to arbitrary translations.</param>
        /// <param name="eventManager">Manages SMAPI events for mods.</param>
        /// <param name="jsonHelper">Encapsulates SMAPI's JSON file parsing.</param>
        /// <param name="modRegistry">Tracks the installed mods.</param>
        /// <param name="deprecationManager">Manages deprecation warnings.</param>
        /// <param name="onGameInitialized">A callback to invoke after the game finishes initializing.</param>
        /// <param name="onGameExiting">A callback to invoke when the game exits.</param>
        /// <param name="cancellationToken">Propagates notification that SMAPI should exit.</param>
        /// <param name="logNetworkTraffic">Whether to log network traffic.</param>
        internal SGame(Monitor monitor, IMonitor monitorForGame, Reflector reflection, Translator translator, EventManager eventManager, JsonHelper jsonHelper, ModRegistry modRegistry, DeprecationManager deprecationManager, Action onGameInitialized, Action onGameExiting, CancellationTokenSource cancellationToken, bool logNetworkTraffic)
        {
            this.OnLoadingFirstAsset = SGame.ConstructorHack.OnLoadingFirstAsset;
            SGame.ConstructorHack = null;

            // check expectations
            if (this.ContentCore == null)
                throw new InvalidOperationException($"The game didn't initialize its first content manager before SMAPI's {nameof(SGame)} constructor. This indicates an incompatible lifecycle change.");

            // init XNA
            Game1.graphics.GraphicsProfile = GraphicsProfile.HiDef;

            // init SMAPI
            this.Monitor = monitor;
            this.MonitorForGame = monitorForGame;
            this.Events = eventManager;
            this.ModRegistry = modRegistry;
            this.Reflection = reflection;
            this.Translator = translator;
            this.DeprecationManager = deprecationManager;
            this.OnGameInitialized = onGameInitialized;
            this.OnGameExiting = onGameExiting;
            Game1.input = new SInputState();
            Game1.multiplayer = new SMultiplayer(monitor, eventManager, jsonHelper, modRegistry, reflection, this.OnModMessageReceived, logNetworkTraffic);
            Game1.hooks = new SModHooks(this.OnNewDayAfterFade);
            this.CancellationToken = cancellationToken;

            // init observables
            Game1.locations = new ObservableCollection<GameLocation>();
            SGame.instance = this;
        }

        /// <summary>Initialize just before the game's first update tick.</summary>
        private void InitializeAfterGameStarted()
        {
            // set initial state
            this.Input.TrueUpdate();

            // init watchers
            this.Watchers = new WatcherCore(this.Input);

            // raise callback
            this.OnGameInitialized();
        }

        /// <summary>Perform cleanup logic when the game exits.</summary>
        /// <param name="sender">The event sender.</param>
        /// <param name="args">The event args.</param>
        /// <remarks>This overrides the logic in <see cref="Game1.exitEvent"/> to let SMAPI clean up before exit.</remarks>
        protected override void OnExiting(object sender, EventArgs args)
        {
            Game1.multiplayer.Disconnect(StardewValley.Multiplayer.DisconnectType.ClosedGame);
            this.OnGameExiting?.Invoke();
        }

        /// <summary>A callback invoked before <see cref="Game1.newDayAfterFade"/> runs.</summary>
        protected void OnNewDayAfterFade()
        {
            this.Events.DayEnding.RaiseEmpty();
        }

        /// <summary>A callback invoked when a mod message is received.</summary>
        /// <param name="message">The message to deliver to applicable mods.</param>
        private void OnModMessageReceived(ModMessageModel message)
        {
            // raise events for applicable mods
            HashSet<string> modIDs = new HashSet<string>(message.ToModIDs ?? this.ModRegistry.GetAll().Select(p => p.Manifest.UniqueID), StringComparer.InvariantCultureIgnoreCase);
            this.Events.ModMessageReceived.RaiseForMods(new ModMessageReceivedEventArgs(message), mod => mod != null && modIDs.Contains(mod.Manifest.UniqueID));
        }

        /// <summary>A callback invoked when custom content is removed from the save data to avoid a crash.</summary>
        internal void OnSaveContentRemoved()
        {
            this.IsSaveContentRemoved = true;
        }

        /// <summary>A callback invoked when the game's low-level load stage changes.</summary>
        /// <param name="newStage">The new load stage.</param>
        internal void OnLoadStageChanged(LoadStage newStage)
        {
            // nothing to do
            if (newStage == Context.LoadStage)
                return;

            // update data
            LoadStage oldStage = Context.LoadStage;
            Context.LoadStage = newStage;
            if (newStage == LoadStage.None)
            {
                this.Monitor.Log("Context: returned to title", LogLevel.Trace);
                this.Multiplayer.CleanupOnMultiplayerExit();
            }
            this.Monitor.VerboseLog($"Context: load stage changed to {newStage}");

            // raise events
            this.Events.LoadStageChanged.Raise(new LoadStageChangedEventArgs(oldStage, newStage));
            if (newStage == LoadStage.None)
                this.Events.ReturnedToTitle.RaiseEmpty();
        }

        /// <summary>A callback invoked when a mod adds or removes an asset interceptor.</summary>
        /// <param name="mod">The mod which added or removed interceptors.</param>
        /// <param name="added">The added interceptors.</param>
        /// <param name="removed">The removed interceptors.</param>
        internal void OnAssetInterceptorsChanged(IModMetadata mod, IEnumerable added, IEnumerable removed)
        {
            if (added != null)
            {
                foreach (object instance in added)
                    this.ReloadAssetInterceptorsQueue.Add(new AssetInterceptorChange(mod, instance, wasAdded: true));
            }
            if (removed != null)
            {
                foreach (object instance in removed)
                    this.ReloadAssetInterceptorsQueue.Add(new AssetInterceptorChange(mod, instance, wasAdded: false));
            }
        }

        /// <summary>Constructor a content manager to read XNB files.</summary>
        /// <param name="serviceProvider">The service provider to use to locate services.</param>
        /// <param name="rootDirectory">The root directory to search for content.</param>
        protected override LocalizedContentManager CreateContentManager(IServiceProvider serviceProvider, string rootDirectory)
        {
            // Game1._temporaryContent initializing from SGame constructor
            // NOTE: this method is called before the SGame constructor runs. Don't depend on anything being initialized at this point.
            if (this.ContentCore == null)
            {
                this.ContentCore = new ContentCoordinator(serviceProvider, rootDirectory, Thread.CurrentThread.CurrentUICulture, SGame.ConstructorHack.Monitor, SGame.ConstructorHack.Reflection, SGame.ConstructorHack.JsonHelper, this.OnLoadingFirstAsset ?? SGame.ConstructorHack?.OnLoadingFirstAsset);
                this.NextContentManagerIsMain = true;
                return this.ContentCore.CreateGameContentManager("Game1._temporaryContent");
            }

            // Game1.content initializing from LoadContent
            if (this.NextContentManagerIsMain)
            {
                this.NextContentManagerIsMain = false;
                SGameConsole.Instance.InitializeContent(this.ContentCore.MainContentManager);
                return this.ContentCore.MainContentManager;
            }

            // any other content manager
            return this.ContentCore.CreateGameContentManager("(generated)");
        }

        /// <summary>The method called when the game is updating its state. This happens roughly 60 times per second.</summary>
        /// <param name="gameTime">A snapshot of the game timing state.</param>
        protected override void Update(GameTime gameTime)
        {
            if (this.IsGameSuspended)
            {
                if (!this.IsAfterInitialize)
                    this.IsAfterInitialize = true;

                if (Game1.graphics.GraphicsDevice != null)
                {
                    this.Reflection.GetMethod(this, "_updateAudioEngine").Invoke();
                    this.Reflection.GetMethod(this, "_updateOptionsAndToggleFullScreen").Invoke();
                    this.Reflection.GetMethod(this, "_updateInput").Invoke();
                }
                return;
            }

            var events = this.Events;

            try
            {
                this.DeprecationManager.PrintQueued();

                /*********
                ** First-tick initialization
                *********/
                if (!this.IsInitialized)
                {
                    this.IsInitialized = true;
                    this.InitializeAfterGameStarted();
                }

                /*********
                ** Update input
                *********/
                // This should *always* run, even when suppressing mod events, since the game uses
                // this too. For example, doing this after mod event suppression would prevent the
                // user from doing anything on the overnight shipping screen.
                SInputState inputState = this.Input;
                if (this.IsActive)
                    inputState.TrueUpdate();

                /*********
                ** Special cases
                *********/
                // Abort if SMAPI is exiting.
                if (this.CancellationToken.IsCancellationRequested)
                {
                    this.Monitor.Log("SMAPI shutting down: aborting update.", LogLevel.Trace);
                    return;
                }

                // Run async tasks synchronously to avoid issues due to mod events triggering
                // concurrently with game code.
                bool saveParsed = false;
                if (Game1.currentLoader != null)
                {
<<<<<<< HEAD
                    //this.Monitor.Log("Game loader synchronising...", LogLevel.Trace);
=======
                    this.Monitor.Log("Game loader synchronizing...", LogLevel.Trace);
>>>>>>> f976b5c0
                    while (Game1.currentLoader?.MoveNext() == true)
                    {
                        // raise load stage changed
                        switch (Game1.currentLoader.Current)
                        {
                            case 1:
                            case 24:
                                return;

                            case 20:
                                if (!saveParsed && SaveGame.loaded != null)
                                {
                                    this.Monitor.Log("SaveParsed", LogLevel.Debug);
                                    saveParsed = true;
                                    this.OnLoadStageChanged(LoadStage.SaveParsed);
                                }
                                return;

                            case 36:
                                this.Monitor.Log("SaveLoadedBasicInfo", LogLevel.Debug);
                                this.OnLoadStageChanged(LoadStage.SaveLoadedBasicInfo);
                                break;

                            case 50:
                                this.Monitor.Log("SaveLoadedLocations", LogLevel.Debug);
                                this.OnLoadStageChanged(LoadStage.SaveLoadedLocations);
                                break;

                            default:
                                if (Game1.gameMode == Game1.playingGameMode)
                                {
                                    this.Monitor.Log("Preloaded", LogLevel.Debug);
                                    this.OnLoadStageChanged(LoadStage.Preloaded);
                                }   
                                break;
                        }
                    }

                    Game1.currentLoader = null;
                    this.Monitor.Log("Game loader done.", LogLevel.Trace);
                }
                if (Game1._newDayTask?.Status == TaskStatus.Created)
                {
                    this.Monitor.Log("New day task synchronizing...", LogLevel.Trace);
                    Game1._newDayTask.RunSynchronously();
                    this.Monitor.Log("New day task done.", LogLevel.Trace);
                }

                // While a background task is in progress, the game may make changes to the game
                // state while mods are running their code. This is risky, because data changes can
                // conflict (e.g. collection changed during enumeration errors) and data may change
                // unexpectedly from one mod instruction to the next.
                // 
                // Therefore we can just run Game1.Update here without raising any SMAPI events. There's
                // a small chance that the task will finish after we defer but before the game checks,
                // which means technically events should be raised, but the effects of missing one
                // update tick are negligible and not worth the complications of bypassing Game1.Update.
                if (Game1._newDayTask != null || Game1.gameMode == Game1.loadingMode)
                {
                    events.UnvalidatedUpdateTicking.RaiseEmpty();
                    SGame.TicksElapsed++;
                    base.Update(gameTime);
                    events.UnvalidatedUpdateTicked.RaiseEmpty();
                    return;
                }

                // Raise minimal events while saving.
                // While the game is writing to the save file in the background, mods can unexpectedly
                // fail since they don't have exclusive access to resources (e.g. collection changed
                // during enumeration errors). To avoid problems, events are not invoked while a save
                // is in progress. It's safe to raise SaveEvents.BeforeSave as soon as the menu is
                // opened (since the save hasn't started yet), but all other events should be suppressed.
                if (Context.IsSaving)
                {
                    // raise before-create
                    if (!Context.IsWorldReady && !this.IsBetweenCreateEvents)
                    {
                        this.IsBetweenCreateEvents = true;
                        this.Monitor.Log("Context: before save creation.", LogLevel.Trace);
                        events.SaveCreating.RaiseEmpty();
                    }

                    // raise before-save
                    if (Context.IsWorldReady && !this.IsBetweenSaveEvents)
                    {
                        this.IsBetweenSaveEvents = true;
                        this.Monitor.Log("Context: before save.", LogLevel.Trace);
                        events.Saving.RaiseEmpty();
                    }

                    // suppress non-save events
                    events.UnvalidatedUpdateTicking.RaiseEmpty();
                    SGame.TicksElapsed++;
                    base.Update(gameTime);
                    events.UnvalidatedUpdateTicked.RaiseEmpty();
                    return;
                }

                /*********
                ** Reload assets when interceptors are added/removed
                *********/
                if (this.ReloadAssetInterceptorsQueue.Any())
                {
                    // get unique interceptors
                    AssetInterceptorChange[] interceptors = this.ReloadAssetInterceptorsQueue
                        .GroupBy(p => p.Instance, new ObjectReferenceComparer<object>())
                        .Select(p => p.First())
                        .ToArray();
                    this.ReloadAssetInterceptorsQueue.Clear();

                    // log summary
                    this.Monitor.Log("Invalidating cached assets for new editors & loaders...");
                    this.Monitor.Log(
                        "   changed: "
                        + string.Join(", ",
                            interceptors
                                .GroupBy(p => p.Mod)
                                .OrderBy(p => p.Key.DisplayName)
                                .Select(modGroup =>
                                    $"{modGroup.Key.DisplayName} ("
                                    + string.Join(", ", modGroup.GroupBy(p => p.WasAdded).ToDictionary(p => p.Key, p => p.Count()).Select(p => $"{(p.Key ? "added" : "removed")} {p.Value}"))
                                    + ")"
                            )
                        )
                    );

                    // reload affected assets
                    this.ContentCore.InvalidateCache(asset => interceptors.Any(p => p.CanIntercept(asset)));
                }

                /*********
                ** Execute commands
                *********/
                while (this.CommandQueue.TryDequeue(out string rawInput))
                {
                    // parse command
                    string name;
                    string[] args;
                    Command command;
                    try
                    {
                        if (!this.CommandManager.TryParse(rawInput, out name, out args, out command))
                        {
                            this.Monitor.Log("Unknown command; type 'help' for a list of available commands.", LogLevel.Error);
                            continue;
                        }
                    }
                    catch (Exception ex)
                    {
                        this.Monitor.Log($"Failed parsing that command:\n{ex.GetLogSummary()}", LogLevel.Error);
                        continue;
                    }

                    // execute command
                    try
                    {
                        command.Callback.Invoke(name, args);
                    }
                    catch (Exception ex)
                    {
                        if (command.Mod != null)
                            command.Mod.LogAsMod($"Mod failed handling that command:\n{ex.GetLogSummary()}", LogLevel.Error);
                        else
                            this.Monitor.Log($"Failed handling that command:\n{ex.GetLogSummary()}", LogLevel.Error);
                    }
                }

                /*********
                ** Update context
                *********/
                bool wasWorldReady = Context.IsWorldReady;
                if ((Context.IsWorldReady && !Context.IsSaveLoaded) || Game1.exitToTitle)
                {
                    Context.IsWorldReady = false;
                    this.AfterLoadTimer.Reset();
                }
                else if (Context.IsSaveLoaded && this.AfterLoadTimer.Current > 0 && Game1.currentLocation != null)
                {
                    if (Game1.dayOfMonth != 0) // wait until new-game intro finishes (world not fully initialized yet)
                        this.AfterLoadTimer.Decrement();
                    Context.IsWorldReady = this.AfterLoadTimer.Current == 0;
                }

                /*********
                ** Update watchers
                **   (Watchers need to be updated, checked, and reset in one go so we can detect any changes mods make in event handlers.)
                *********/
                this.Watchers.Update();
                this.WatcherSnapshot.Update(this.Watchers);
                this.Watchers.Reset();
                WatcherSnapshot state = this.WatcherSnapshot;

                /*********
                ** Display in-game warnings
                *********/
<<<<<<< HEAD
                if (this.Watchers.LocaleWatcher.IsChanged || SGame.TicksElapsed == 0)
=======
                // save content removed
                if (this.IsSaveContentRemoved && Context.IsWorldReady)
>>>>>>> f976b5c0
                {
                    this.IsSaveContentRemoved = false;
                    Game1.addHUDMessage(new HUDMessage(this.Translator.Get("warn.invalid-content-removed"), HUDMessage.error_type));
                }

                /*********
                ** Pre-update events
                *********/
                {
                    /*********
                    ** Save created/loaded events
                    *********/
                    if (this.IsBetweenCreateEvents)
                    {
                        // raise after-create
                        this.IsBetweenCreateEvents = false;
                        this.Monitor.Log($"Context: after save creation, starting {Game1.currentSeason} {Game1.dayOfMonth} Y{Game1.year}.", LogLevel.Trace);
                        this.OnLoadStageChanged(LoadStage.CreatedSaveFile);
                        events.SaveCreated.RaiseEmpty();
                    }
                    if (this.IsBetweenSaveEvents)
                    {
                        // raise after-save
                        this.IsBetweenSaveEvents = false;
                        this.Monitor.Log($"Context: after save, starting {Game1.currentSeason} {Game1.dayOfMonth} Y{Game1.year}.", LogLevel.Trace);
                        events.Saved.RaiseEmpty();
                        events.DayStarted.RaiseEmpty();
                    }

                    /*********
                    ** Locale changed events
                    *********/
                    if (state.Locale.IsChanged)
                        this.Monitor.Log($"Context: locale set to {state.Locale.New}.", LogLevel.Trace);

                    /*********
                    ** Load / return-to-title events
                    *********/
                    if (wasWorldReady && !Context.IsWorldReady)
                        this.OnLoadStageChanged(LoadStage.None);
                    else if (Context.IsWorldReady && Context.LoadStage != LoadStage.Ready)
                    {
                        // print context
                        string context = $"Context: loaded save '{Constants.SaveFolderName}', starting {Game1.currentSeason} {Game1.dayOfMonth} Y{Game1.year}, locale set to {this.ContentCore.Language}.";
                        if (Context.IsMultiplayer)
                        {
                            int onlineCount = Game1.getOnlineFarmers().Count();
                            context += $" {(Context.IsMainPlayer ? "Main player" : "Farmhand")} with {onlineCount} {(onlineCount == 1 ? "player" : "players")} online.";
                        }
                        else
                            context += " Single-player.";
                        this.Monitor.Log(context, LogLevel.Trace);

                        // raise events
                        this.OnLoadStageChanged(LoadStage.Ready);
                        events.SaveLoaded.RaiseEmpty();
                        events.DayStarted.RaiseEmpty();
                    }

                    /*********
                    ** Window events
                    *********/
                    // Here we depend on the game's viewport instead of listening to the Window.Resize
                    // event because we need to notify mods after the game handles the resize, so the
                    // game's metadata (like Game1.viewport) are updated. That's a bit complicated
                    // since the game adds & removes its own handler on the fly.
                    if (state.WindowSize.IsChanged)
                    {
                        if (this.Monitor.IsVerbose)
                            this.Monitor.Log($"Events: window size changed to {state.WindowSize.New}.", LogLevel.Trace);

                        events.WindowResized.Raise(new WindowResizedEventArgs(state.WindowSize.Old, state.WindowSize.New));
                    }

                    /*********
                    ** Input events (if window has focus)
                    *********/
                    if (this.IsActive)
                    {
                        // raise events
                        bool isChatInput = Game1.IsChatting || (Context.IsMultiplayer && Context.IsWorldReady && Game1.activeClickableMenu == null && Game1.currentMinigame == null && inputState.IsAnyDown(Game1.options.chatButton));
                        if (!isChatInput)
                        {
                            ICursorPosition cursor = this.Input.CursorPosition;

                            // raise cursor moved event
                            if (state.Cursor.IsChanged)
                                events.CursorMoved.Raise(new CursorMovedEventArgs(state.Cursor.Old, state.Cursor.New));

                            // raise mouse wheel scrolled
                            if (state.MouseWheelScroll.IsChanged)
                            {
                                if (this.Monitor.IsVerbose)
                                    this.Monitor.Log($"Events: mouse wheel scrolled to {state.MouseWheelScroll.New}.", LogLevel.Trace);
                                events.MouseWheelScrolled.Raise(new MouseWheelScrolledEventArgs(cursor, state.MouseWheelScroll.Old, state.MouseWheelScroll.New));
                            }

                            // raise input button events
                            foreach (var pair in inputState.ActiveButtons)
                            {
                                SButton button = pair.Key;
                                InputStatus status = pair.Value;

                                if (status == InputStatus.Pressed)
                                {
                                    if (this.Monitor.IsVerbose)
                                        this.Monitor.Log($"Events: button {button} pressed.", LogLevel.Trace);

                                    events.ButtonPressed.Raise(new ButtonPressedEventArgs(button, cursor, inputState));
                                }
                                else if (status == InputStatus.Released)
                                {
                                    if (this.Monitor.IsVerbose)
                                        this.Monitor.Log($"Events: button {button} released.", LogLevel.Trace);

                                    events.ButtonReleased.Raise(new ButtonReleasedEventArgs(button, cursor, inputState));
                                }
                            }
                        }
                    }

<<<<<<< HEAD
                /*********
                ** Menu events
                *********/
                if (this.Watchers.ActiveMenuWatcher.IsChanged)
                {
                    IClickableMenu was = this.Watchers.ActiveMenuWatcher.PreviousValue;
                    IClickableMenu now = this.Watchers.ActiveMenuWatcher.CurrentValue;
                    this.Watchers.ActiveMenuWatcher.Reset(); // reset here so a mod changing the menu will be raised as a new event afterwards

                    if (this.Monitor.IsVerbose)
                        this.Monitor.Log($"Context: menu changed from {was?.GetType().FullName ?? "none"} to {now?.GetType().FullName ?? "none"}.", LogLevel.Trace);

                    // raise menu events
                    int forSaleCount = 0;
                    Dictionary<Item, int[]> itemPriceAndStock;
                    List<Item> forSale;
                    if (now is ShopMenu shop && !(was is ShopMenu))
                    {
                        itemPriceAndStock = this.Reflection.GetField<Dictionary<Item, int[]>>(shop, "itemPriceAndStock").GetValue();
                        forSale = this.Reflection.GetField<List<Item>>(shop, "forSale").GetValue();
                        forSaleCount = forSale.Count;
                    }
                    events.MenuChanged.Raise(new MenuChangedEventArgs(was, now));
#if !SMAPI_3_0_STRICT
                    if (now != null)
                        events.Legacy_MenuChanged.Raise(new EventArgsClickableMenuChanged(was, now));
                    else
                        events.Legacy_MenuClosed.Raise(new EventArgsClickableMenuClosed(was));
#endif

                    if (now is GameMenu gameMenu)
                    {
                        foreach (IClickableMenu menu in gameMenu.pages)
                        {
                            OptionsPage optionsPage = menu as OptionsPage;
                            if (optionsPage != null)
                            {
                                List<OptionsElement> options = this.Reflection.GetField<List<OptionsElement>>(optionsPage, "options").GetValue();
                                options.Insert(0, new OptionsButton("Console", () => SGameConsole.Instance.Show()));
                                this.Reflection.GetMethod(optionsPage, "updateContentPositions").Invoke();
                            }
                        }
                    }
                    else if (now is ShopMenu shopMenu && !(was is ShopMenu))
                    {
                        itemPriceAndStock = this.Reflection.GetField<Dictionary<Item, int[]>>(shopMenu, "itemPriceAndStock").GetValue();
                        forSale = this.Reflection.GetField<List<Item>>(shopMenu, "forSale").GetValue();
                        if (forSaleCount != forSale.Count)
                        {
                            Game1.activeClickableMenu = new ShopMenu(itemPriceAndStock,
                                this.Reflection.GetField<int>(shopMenu, "currency").GetValue(),
                                this.Reflection.GetField<string>(shopMenu, "personName").GetValue());
                        }
                    }
                }
=======
                    /*********
                    ** Menu events
                    *********/
                    if (state.ActiveMenu.IsChanged)
                    {
                        if (this.Monitor.IsVerbose)
                            this.Monitor.Log($"Context: menu changed from {state.ActiveMenu.Old?.GetType().FullName ?? "none"} to {state.ActiveMenu.New?.GetType().FullName ?? "none"}.", LogLevel.Trace);
>>>>>>> f976b5c0

                        // raise menu events
                        events.MenuChanged.Raise(new MenuChangedEventArgs(state.ActiveMenu.Old, state.ActiveMenu.New));
                    }

                    /*********
                    ** World & player events
                    *********/
                    if (Context.IsWorldReady)
                    {
                        bool raiseWorldEvents = !state.SaveID.IsChanged; // don't report changes from unloaded => loaded

                        // location list changes
                        if (state.Locations.LocationList.IsChanged && (events.LocationListChanged.HasListeners() || this.Monitor.IsVerbose))
                        {
                            var added = state.Locations.LocationList.Added.ToArray();
                            var removed = state.Locations.LocationList.Removed.ToArray();

                            if (this.Monitor.IsVerbose)
                            {
                                string addedText = added.Any() ? string.Join(", ", added.Select(p => p.Name)) : "none";
                                string removedText = removed.Any() ? string.Join(", ", removed.Select(p => p.Name)) : "none";
                                this.Monitor.Log($"Context: location list changed (added {addedText}; removed {removedText}).", LogLevel.Trace);
                            }

                            events.LocationListChanged.Raise(new LocationListChangedEventArgs(added, removed));
                        }

                        // raise location contents changed
                        if (raiseWorldEvents)
                        {
                            foreach (LocationSnapshot locState in state.Locations.Locations)
                            {
                                var location = locState.Location;

                                // buildings changed
                                if (locState.Buildings.IsChanged)
                                    events.BuildingListChanged.Raise(new BuildingListChangedEventArgs(location, locState.Buildings.Added, locState.Buildings.Removed));

                                // debris changed
                                if (locState.Debris.IsChanged)
                                    events.DebrisListChanged.Raise(new DebrisListChangedEventArgs(location, locState.Debris.Added, locState.Debris.Removed));

                                // large terrain features changed
                                if (locState.LargeTerrainFeatures.IsChanged)
                                    events.LargeTerrainFeatureListChanged.Raise(new LargeTerrainFeatureListChangedEventArgs(location, locState.LargeTerrainFeatures.Added, locState.LargeTerrainFeatures.Removed));

                                // NPCs changed
                                if (locState.Npcs.IsChanged)
                                    events.NpcListChanged.Raise(new NpcListChangedEventArgs(location, locState.Npcs.Added, locState.Npcs.Removed));

                                // objects changed
                                if (locState.Objects.IsChanged)
                                    events.ObjectListChanged.Raise(new ObjectListChangedEventArgs(location, locState.Objects.Added, locState.Objects.Removed));

                                // chest items changed
                                if (events.ChestInventoryChanged.HasListeners())
                                {
                                    foreach (var pair in locState.ChestItems)
                                    {
                                        SnapshotItemListDiff diff = pair.Value;
                                        events.ChestInventoryChanged.Raise(new ChestInventoryChangedEventArgs(pair.Key, location, added: diff.Added, removed: diff.Removed, quantityChanged: diff.QuantityChanged));
                                    }
                                }

                                // terrain features changed
                                if (locState.TerrainFeatures.IsChanged)
                                    events.TerrainFeatureListChanged.Raise(new TerrainFeatureListChangedEventArgs(location, locState.TerrainFeatures.Added, locState.TerrainFeatures.Removed));
                            }
                        }

                        // raise time changed
                        if (raiseWorldEvents && state.Time.IsChanged)
                            events.TimeChanged.Raise(new TimeChangedEventArgs(state.Time.Old, state.Time.New));

                        // raise player events
                        if (raiseWorldEvents)
                        {
                            PlayerSnapshot playerState = state.CurrentPlayer;
                            Farmer player = playerState.Player;

                            // raise current location changed
                            if (playerState.Location.IsChanged)
                            {
                                if (this.Monitor.IsVerbose)
                                    this.Monitor.Log($"Context: set location to {playerState.Location.New}.", LogLevel.Trace);

                                events.Warped.Raise(new WarpedEventArgs(player, playerState.Location.Old, playerState.Location.New));
                            }

                            // raise player leveled up a skill
                            foreach (var pair in playerState.Skills)
                            {
                                if (!pair.Value.IsChanged)
                                    continue;

                                if (this.Monitor.IsVerbose)
                                    this.Monitor.Log($"Events: player skill '{pair.Key}' changed from {pair.Value.Old} to {pair.Value.New}.", LogLevel.Trace);

                                events.LevelChanged.Raise(new LevelChangedEventArgs(player, pair.Key, pair.Value.Old, pair.Value.New));
                            }

                            // raise player inventory changed
                            if (playerState.Inventory.IsChanged)
                            {
                                var inventory = playerState.Inventory;

                                if (this.Monitor.IsVerbose)
                                    this.Monitor.Log("Events: player inventory changed.", LogLevel.Trace);
                                events.InventoryChanged.Raise(new InventoryChangedEventArgs(player, added: inventory.Added, removed: inventory.Removed, quantityChanged: inventory.QuantityChanged));
                            }
                        }
                    }

                    /*********
                    ** Game update
                    *********/
                    // game launched
                    bool isFirstTick = SGame.TicksElapsed == 0;
                    if (isFirstTick)
                    {
                        Context.IsGameLaunched = true;
                        events.GameLaunched.Raise(new GameLaunchedEventArgs());
                    }

                    // preloaded
                    if (Context.IsSaveLoaded && Context.LoadStage != LoadStage.Loaded && Context.LoadStage != LoadStage.Ready && Game1.dayOfMonth != 0)
                        this.OnLoadStageChanged(LoadStage.Loaded);
                }

                /*********
                ** Game update tick
                *********/
                {
                    bool isOneSecond = SGame.TicksElapsed % 60 == 0;
                    events.UnvalidatedUpdateTicking.RaiseEmpty();
                    events.UpdateTicking.RaiseEmpty();
                    if (isOneSecond)
                        events.OneSecondUpdateTicking.RaiseEmpty();
                    try
                    {
                        this.Input.UpdateSuppression();
                        SGame.TicksElapsed++;
                        base.Update(gameTime);
                    }
                    catch (Exception ex)
                    {
                        this.MonitorForGame.Log($"An error occured in the base update loop: {ex.GetLogSummary()}", LogLevel.Error);
                    }

                    events.UnvalidatedUpdateTicked.RaiseEmpty();
                    events.UpdateTicked.RaiseEmpty();
                    if (isOneSecond)
                        events.OneSecondUpdateTicked.RaiseEmpty();
                }

                /*********
                ** Update events
                *********/
                this.UpdateCrashTimer.Reset();
            }
            catch (Exception ex)
            {
                // log error
                this.Monitor.Log($"An error occured in the overridden update loop: {ex.GetLogSummary()}", LogLevel.Error);

                // exit if irrecoverable
                if (!this.UpdateCrashTimer.Decrement())
                    this.ExitGameImmediately("The game crashed when updating, and SMAPI was unable to recover the game.");
            }
        }

        /// <summary>The method called to draw everything to the screen.</summary>
        /// <param name="gameTime">A snapshot of the game timing state.</param>
        /// <param name="target_screen">The render target, if any.</param>
        [SuppressMessage("ReSharper", "InconsistentNaming", Justification = "copied from game code as-is")]
        protected override void _draw(GameTime gameTime, RenderTarget2D target_screen)
        {
            Context.IsInDrawLoop = true;
            try
            {
<<<<<<< HEAD
                if (SGameConsole.Instance.isVisible)
                {
                    Game1.game1.GraphicsDevice.SetRenderTarget(Game1.game1.screen);
                    Game1.game1.GraphicsDevice.Clear(Color.Black);
                    Game1.spriteBatch.Begin(SpriteSortMode.Deferred,
                        BlendState.AlphaBlend,
                        SamplerState.PointClamp,
                        null,
                        null,
                        null,
                        null);
                    SGameConsole.Instance.draw(Game1.spriteBatch);
                    Game1.spriteBatch.End();
                    Game1.game1.GraphicsDevice.SetRenderTarget(null);
                    Game1.spriteBatch.Begin(SpriteSortMode.Deferred,
                        BlendState.AlphaBlend,
                        SamplerState.LinearClamp,
                        DepthStencilState.Default,
                        RasterizerState.CullNone,
                        null,
                        null);
                    Game1.spriteBatch.Draw(Game1.game1.screen,
                        Vector2.Zero,
                        new Microsoft.Xna.Framework.Rectangle?(Game1.game1.screen.Bounds),
                        Color.White,
                        0f,
                        Vector2.Zero,
                        Game1.options.zoomLevel,
                        SpriteEffects.None,
                        1f);
                    Game1.spriteBatch.End();
                    return;
                }
                this.DrawImpl(gameTime);
=======
                this.DrawImpl(gameTime, target_screen);
>>>>>>> f976b5c0
                this.DrawCrashTimer.Reset();
            }
            catch (Exception ex)
            {
                // log error
                this.Monitor.Log($"An error occured in the overridden draw loop: {ex.GetLogSummary()}", LogLevel.Error);

                // exit if irrecoverable
                if (!this.DrawCrashTimer.Decrement())
                {
                    this.ExitGameImmediately("The game crashed when drawing, and SMAPI was unable to recover the game.");
                    return;
                }

                // recover sprite batch
                try
                {
                    if (Game1.spriteBatch.IsOpen(this.Reflection))
                    {
                        this.Monitor.Log("Recovering sprite batch from error...", LogLevel.Trace);
                        Game1.spriteBatch.End();
                    }
                }
                catch (Exception innerEx)
                {
                    this.Monitor.Log($"Could not recover sprite batch state: {innerEx.GetLogSummary()}", LogLevel.Error);
                }
            }
            Context.IsInDrawLoop = false;
        }

        /// <summary>Replicate the game's draw logic with some changes for SMAPI.</summary>
        /// <param name="gameTime">A snapshot of the game timing state.</param>
        /// <param name="target_screen">The render target, if any.</param>
        /// <remarks>This implementation is identical to <see cref="Game1.Draw"/>, except for try..catch around menu draw code, private field references replaced by wrappers, and added events.</remarks>
        [SuppressMessage("ReSharper", "CompareOfFloatsByEqualityOperator", Justification = "copied from game code as-is")]
        [SuppressMessage("ReSharper", "InconsistentNaming", Justification = "copied from game code as-is")]
        [SuppressMessage("ReSharper", "LocalVariableHidesMember", Justification = "copied from game code as-is")]
        [SuppressMessage("ReSharper", "PossibleLossOfFraction", Justification = "copied from game code as-is")]
        [SuppressMessage("ReSharper", "RedundantArgumentDefaultValue", Justification = "copied from game code as-is")]
        [SuppressMessage("ReSharper", "RedundantCast", Justification = "copied from game code as-is")]
        [SuppressMessage("ReSharper", "RedundantExplicitNullableCreation", Justification = "copied from game code as-is")]
        [SuppressMessage("ReSharper", "RedundantTypeArgumentsOfMethod", Justification = "copied from game code as-is")]
        [SuppressMessage("SMAPI.CommonErrors", "AvoidNetField", Justification = "copied from game code as-is")]
        [SuppressMessage("SMAPI.CommonErrors", "AvoidImplicitNetFieldCast", Justification = "copied from game code as-is")]
<<<<<<< HEAD
        private void DrawImpl(GameTime gameTime, RenderTarget2D toBuffer = null)
        {
            var events = this.Events;
            if (skipNextDrawCall)
            {
                skipNextDrawCall = false;
            }
            else
            {
                IReflectedField<bool> _drawActiveClickableMenu = this.Reflection.GetField<bool>(this, "_drawActiveClickableMenu");
                IReflectedField<string> _spriteBatchBeginNextID = this.Reflection.GetField<string>(typeof(Game1), "_spriteBatchBeginNextID");
                IReflectedField<bool> _drawHUD = this.Reflection.GetField<bool>(this, "_drawHUD");
                IReflectedField<Color> bgColor = this.Reflection.GetField<Color>(this, "bgColor");
                IReflectedField<List<Farmer>> _farmerShadows = this.Reflection.GetField<List<Farmer>>(this, "_farmerShadows");
                IReflectedField<StringBuilder> _debugStringBuilder = this.Reflection.GetField<StringBuilder>(typeof(Game1), "_debugStringBuilder");
                IReflectedField<BlendState> lightingBlend = this.Reflection.GetField<BlendState>(this, "lightingBlend");

                IReflectedMethod SpriteBatchBegin = this.Reflection.GetMethod(this, "SpriteBatchBegin", new Type[] { typeof(float) });
                IReflectedMethod _spriteBatchBegin = this.Reflection.GetMethod(this, "_spriteBatchBegin", new Type[] { typeof(SpriteSortMode), typeof(BlendState), typeof(SamplerState), typeof(DepthStencilState), typeof(RasterizerState), typeof(Effect), typeof(Matrix) });
                IReflectedMethod _spriteBatchEnd = this.Reflection.GetMethod(this, "_spriteBatchEnd", new Type[] { });
                IReflectedMethod DrawLoadingDotDotDot = this.Reflection.GetMethod(this, "DrawLoadingDotDotDot", new Type[] { typeof(GameTime) });
                IReflectedMethod CheckToReloadGameLocationAfterDrawFail = this.Reflection.GetMethod(this, "CheckToReloadGameLocationAfterDrawFail", new Type[] { typeof(string), typeof(Exception) });
                IReflectedMethod DrawTapToMoveTarget = this.Reflection.GetMethod(this, "DrawTapToMoveTarget", new Type[] { });
                IReflectedMethod DrawDayTimeMoneyBox = this.Reflection.GetMethod(this, "DrawDayTimeMoneyBox", new Type[] { });
                IReflectedMethod DrawAfterMap = this.Reflection.GetMethod(this, "DrawAfterMap", new Type[] { });
                IReflectedMethod DrawToolbar = this.Reflection.GetMethod(this, "DrawToolbar", new Type[] { });
                IReflectedMethod DrawVirtualJoypad = this.Reflection.GetMethod(this, "DrawVirtualJoypad", new Type[] { });
                IReflectedMethod DrawFadeToBlackFullScreenRect = this.Reflection.GetMethod(this, "DrawFadeToBlackFullScreenRect", new Type[] { });
                IReflectedMethod DrawChatBox = this.Reflection.GetMethod(this, "DrawChatBox", new Type[] { });
                IReflectedMethod DrawDialogueBoxForPinchZoom = this.Reflection.GetMethod(this, "DrawDialogueBoxForPinchZoom", new Type[] { });
                IReflectedMethod DrawUnscaledActiveClickableMenuForPinchZoom = this.Reflection.GetMethod(this, "DrawUnscaledActiveClickableMenuForPinchZoom", new Type[] { });
                IReflectedMethod DrawNativeScaledActiveClickableMenuForPinchZoom = this.Reflection.GetMethod(this, "DrawNativeScaledActiveClickableMenuForPinchZoom", new Type[] { });
                IReflectedMethod DrawHUDMessages = this.Reflection.GetMethod(this, "DrawHUDMessages", new Type[] { });
                IReflectedMethod DrawTutorialUI = this.Reflection.GetMethod(this, "DrawTutorialUI", new Type[] { });
                IReflectedMethod DrawGreenPlacementBounds = this.Reflection.GetMethod(this, "DrawGreenPlacementBounds", new Type[] { });

                _drawHUD.SetValue(false);
                _drawActiveClickableMenu.SetValue(false);
                if (_newDayTask != null)
                {
                    base.GraphicsDevice.Clear(bgColor.GetValue());
                    if (Game1.showInterDayScroll)
=======
        private void DrawImpl(GameTime gameTime, RenderTarget2D target_screen)
        {
            var events = this.Events;

            if (Game1._newDayTask != null)
            {
                this.GraphicsDevice.Clear(Game1.bgColor);
            }
            else
            {
                if (target_screen != null)
                    this.GraphicsDevice.SetRenderTarget(target_screen);
                if (this.IsSaving)
                {
                    this.GraphicsDevice.Clear(Game1.bgColor);
                    IClickableMenu activeClickableMenu = Game1.activeClickableMenu;
                    if (activeClickableMenu != null)
                    {
                        Game1.spriteBatch.Begin(SpriteSortMode.Deferred, BlendState.AlphaBlend, SamplerState.PointClamp, (DepthStencilState)null, (RasterizerState)null);
                        events.Rendering.RaiseEmpty();
                        try
                        {
                            events.RenderingActiveMenu.RaiseEmpty();
                            activeClickableMenu.draw(Game1.spriteBatch);
                            events.RenderedActiveMenu.RaiseEmpty();
                        }
                        catch (Exception ex)
                        {
                            this.Monitor.Log($"The {activeClickableMenu.GetType().FullName} menu crashed while drawing itself during save. SMAPI will force it to exit to avoid crashing the game.\n{ex.GetLogSummary()}", LogLevel.Error);
                            activeClickableMenu.exitThisMenu();
                        }
                        events.Rendered.RaiseEmpty();
                        Game1.spriteBatch.End();
                    }
                    if (Game1.overlayMenu != null)
>>>>>>> f976b5c0
                    {
                        Matrix value = Matrix.CreateScale(1f);
                        Game1.spriteBatch.Begin(SpriteSortMode.Deferred, BlendState.AlphaBlend, SamplerState.PointClamp, null, null, null, new Matrix?(value));
                        SpriteText.drawStringWithScrollCenteredAt(Game1.spriteBatch, Game1.content.LoadString("Strings\\UI:please_wait"), base.GraphicsDevice.Viewport.Width / 2, base.GraphicsDevice.Viewport.Height / 2, "", 1f, -1, 0, 0.088f, false);
                        Game1.spriteBatch.End();
                    }
<<<<<<< HEAD
                    return;
                }
                else
                {
                    if (options.zoomLevel != 1f)
=======
                    this.renderScreenBuffer(target_screen);
                }
                else
                {
                    this.GraphicsDevice.Clear(Game1.bgColor);
                    if (Game1.activeClickableMenu != null && Game1.options.showMenuBackground && Game1.activeClickableMenu.showWithoutTransparencyIfOptionIsSet())
>>>>>>> f976b5c0
                    {
                        base.GraphicsDevice.SetRenderTarget(this.screen);
                    }
                    if (this.IsSaving)
                    {
                        base.GraphicsDevice.Clear(bgColor.GetValue());
                        this.renderScreenBuffer(BlendState.Opaque, toBuffer);
                        if (activeClickableMenu != null)
                        {
<<<<<<< HEAD
                            if (IsActiveClickableMenuNativeScaled)
                            {
                                BackupViewportAndZoom(divideByZoom: true);
                                SetSpriteBatchBeginNextID("A1");
                                SpriteBatchBegin.Invoke(NativeZoomLevel);
                                events.Rendering.RaiseEmpty();
                                try
                                {
                                    events.RenderingActiveMenu.RaiseEmpty();
#if !SMAPI_3_0_STRICT
                                    events.Legacy_OnPreRenderGuiEvent.Raise();
#endif
                                    Game1.activeClickableMenu.draw(Game1.spriteBatch);
                                    events.RenderedActiveMenu.RaiseEmpty();
#if !SMAPI_3_0_STRICT
                                    events.Legacy_OnPostRenderGuiEvent.Raise();
#endif
                                }
                                catch (Exception ex)
                                {
                                    this.Monitor.Log($"The {Game1.activeClickableMenu.GetType().FullName} menu crashed while drawing itself during save. SMAPI will force it to exit to avoid crashing the game.\n{ex.GetLogSummary()}", LogLevel.Error);
                                    Game1.activeClickableMenu.exitThisMenu();
                                }
#if !SMAPI_3_0_STRICT
                                events.Legacy_OnPostRenderEvent.Raise();
#endif
                                _spriteBatchEnd.Invoke();
                                RestoreViewportAndZoom();
                            }
                            else
                            {
                                BackupViewportAndZoom();
                                SetSpriteBatchBeginNextID("A2");
                                SpriteBatchBegin.Invoke(1f);
                                events.Rendering.RaiseEmpty();
                                try
                                {
                                    events.RenderingActiveMenu.RaiseEmpty();
#if !SMAPI_3_0_STRICT
                                    events.Legacy_OnPreRenderGuiEvent.Raise();
#endif
                                    Game1.activeClickableMenu.draw(Game1.spriteBatch);
                                    events.RenderedActiveMenu.RaiseEmpty();
#if !SMAPI_3_0_STRICT
                                    events.Legacy_OnPostRenderGuiEvent.Raise();
#endif
                                }
                                catch (Exception ex)
                                {
                                    this.Monitor.Log($"The {Game1.activeClickableMenu.GetType().FullName} menu crashed while drawing itself during save. SMAPI will force it to exit to avoid crashing the game.\n{ex.GetLogSummary()}", LogLevel.Error);
                                    Game1.activeClickableMenu.exitThisMenu();
                                }
                                events.Rendered.RaiseEmpty();
#if !SMAPI_3_0_STRICT
                                events.Legacy_OnPostRenderEvent.Raise();
#endif

                                _spriteBatchEnd.Invoke();
                                RestoreViewportAndZoom();
                            }
                        }
                        if (overlayMenu != null)
                        {
                            BackupViewportAndZoom(false);
                            SetSpriteBatchBeginNextID("B");
                            _spriteBatchBegin.Invoke(SpriteSortMode.Deferred, BlendState.AlphaBlend, SamplerState.PointClamp, null, null, null, null);
                            overlayMenu.draw(spriteBatch);
                            _spriteBatchEnd.Invoke();
                            RestoreViewportAndZoom();
                        }
                        return;
=======
                            Game1.activeClickableMenu.drawBackground(Game1.spriteBatch);
                            events.RenderingActiveMenu.RaiseEmpty();
                            Game1.activeClickableMenu.draw(Game1.spriteBatch);
                            events.RenderedActiveMenu.RaiseEmpty();
                        }
                        catch (Exception ex)
                        {
                            this.Monitor.Log($"The {Game1.activeClickableMenu.GetType().FullName} menu crashed while drawing itself. SMAPI will force it to exit to avoid crashing the game.\n{ex.GetLogSummary()}", LogLevel.Error);
                            Game1.activeClickableMenu.exitThisMenu();
                        }
                        events.Rendered.RaiseEmpty();
                        Game1.spriteBatch.End();
                        this.drawOverlays(Game1.spriteBatch);
                        if (target_screen != null)
                        {
                            this.GraphicsDevice.SetRenderTarget((RenderTarget2D)null);
                            this.GraphicsDevice.Clear(Game1.bgColor);
                            Game1.spriteBatch.Begin(SpriteSortMode.Deferred, BlendState.AlphaBlend, SamplerState.LinearClamp, DepthStencilState.Default, RasterizerState.CullNone);
                            Game1.spriteBatch.Draw((Texture2D)target_screen, Vector2.Zero, new Microsoft.Xna.Framework.Rectangle?(target_screen.Bounds), Microsoft.Xna.Framework.Color.White, 0.0f, Vector2.Zero, Game1.options.zoomLevel, SpriteEffects.None, 1f);
                            Game1.spriteBatch.End();
                        }
                        if (Game1.overlayMenu == null)
                            return;
                        Game1.spriteBatch.Begin(SpriteSortMode.Deferred, BlendState.AlphaBlend, SamplerState.PointClamp, (DepthStencilState)null, (RasterizerState)null);
                        Game1.overlayMenu.draw(Game1.spriteBatch);
                        Game1.spriteBatch.End();
                    }
                    else if (Game1.gameMode == (byte)11)
                    {
                        Game1.spriteBatch.Begin(SpriteSortMode.Deferred, BlendState.AlphaBlend, SamplerState.PointClamp, (DepthStencilState)null, (RasterizerState)null);
                        events.Rendering.RaiseEmpty();
                        Game1.spriteBatch.DrawString(Game1.dialogueFont, Game1.content.LoadString("Strings\\StringsFromCSFiles:Game1.cs.3685"), new Vector2(16f, 16f), Microsoft.Xna.Framework.Color.HotPink);
                        Game1.spriteBatch.DrawString(Game1.dialogueFont, Game1.content.LoadString("Strings\\StringsFromCSFiles:Game1.cs.3686"), new Vector2(16f, 32f), new Microsoft.Xna.Framework.Color(0, (int)byte.MaxValue, 0));
                        Game1.spriteBatch.DrawString(Game1.dialogueFont, Game1.parseText(Game1.errorMessage, Game1.dialogueFont, Game1.graphics.GraphicsDevice.Viewport.Width), new Vector2(16f, 48f), Microsoft.Xna.Framework.Color.White);
                        events.Rendered.RaiseEmpty();
                        Game1.spriteBatch.End();
                    }
                    else if (Game1.currentMinigame != null)
                    {
                        int batchEnds = 0;

                        if (events.Rendering.HasListeners())
                        {
                            Game1.spriteBatch.Begin(SpriteSortMode.Deferred, BlendState.AlphaBlend, SamplerState.PointClamp, null, null);
                            events.Rendering.RaiseEmpty();
                            Game1.spriteBatch.End();
                        }
                        Game1.currentMinigame.draw(Game1.spriteBatch);
                        if (Game1.globalFade && !Game1.menuUp && (!Game1.nameSelectUp || Game1.messagePause))
                        {
                            Game1.spriteBatch.Begin(SpriteSortMode.Deferred, BlendState.AlphaBlend, SamplerState.PointClamp, (DepthStencilState)null, (RasterizerState)null);
                            Game1.spriteBatch.Draw(Game1.fadeToBlackRect, Game1.graphics.GraphicsDevice.Viewport.Bounds, Microsoft.Xna.Framework.Color.Black * (Game1.gameMode == (byte)0 ? 1f - Game1.fadeToBlackAlpha : Game1.fadeToBlackAlpha));
                            Game1.spriteBatch.End();
                        }
                        this.drawOverlays(Game1.spriteBatch);
                        if (target_screen == null)
                        {
                            if (++batchEnds == 1 && events.Rendered.HasListeners())
                            {
                                Game1.spriteBatch.Begin(SpriteSortMode.Deferred, BlendState.AlphaBlend, SamplerState.PointClamp, null, null);
                                events.Rendered.RaiseEmpty();
                                Game1.spriteBatch.End();
                            }
                            return;
                        }
                        this.GraphicsDevice.SetRenderTarget((RenderTarget2D)null);
                        this.GraphicsDevice.Clear(Game1.bgColor);
                        Game1.spriteBatch.Begin(SpriteSortMode.Deferred, BlendState.AlphaBlend, SamplerState.LinearClamp, DepthStencilState.Default, RasterizerState.CullNone);
                        Game1.spriteBatch.Draw((Texture2D)target_screen, Vector2.Zero, new Microsoft.Xna.Framework.Rectangle?(target_screen.Bounds), Microsoft.Xna.Framework.Color.White, 0.0f, Vector2.Zero, Game1.options.zoomLevel, SpriteEffects.None, 1f);
                        if (++batchEnds == 1)
                            events.Rendered.RaiseEmpty();
                        Game1.spriteBatch.End();
>>>>>>> f976b5c0
                    }
                    else
                    {
                        base.GraphicsDevice.Clear(bgColor.GetValue());
                        if (activeClickableMenu != null && options.showMenuBackground && activeClickableMenu.showWithoutTransparencyIfOptionIsSet())
                        {
                            Matrix value = Matrix.CreateScale(1f);
                            SetSpriteBatchBeginNextID("C");
                            _spriteBatchBegin.Invoke(SpriteSortMode.Deferred, BlendState.AlphaBlend, SamplerState.PointClamp, null, null, null, value);
                            events.Rendering.RaiseEmpty();
                            try
                            {
                                Game1.activeClickableMenu.drawBackground(Game1.spriteBatch);
                                events.RenderingActiveMenu.RaiseEmpty();
<<<<<<< HEAD
#if !SMAPI_3_0_STRICT
                                events.Legacy_OnPreRenderGuiEvent.Raise();
#endif
                                Game1.activeClickableMenu.drawBackground(Game1.spriteBatch);
=======
>>>>>>> f976b5c0
                                Game1.activeClickableMenu.draw(Game1.spriteBatch);
                                events.RenderedActiveMenu.RaiseEmpty();
                            }
                            catch (Exception ex)
                            {
                                this.Monitor.Log($"The {Game1.activeClickableMenu.GetType().FullName} menu crashed while drawing itself. SMAPI will force it to exit to avoid crashing the game.\n{ex.GetLogSummary()}", LogLevel.Error);
                                Game1.activeClickableMenu.exitThisMenu();
                            }
<<<<<<< HEAD
                            events.Rendered.RaiseEmpty();
#if !SMAPI_3_0_STRICT
                            events.Legacy_OnPostRenderEvent.Raise();
#endif

                            _spriteBatchEnd.Invoke();
                            this.drawOverlays(spriteBatch);
                            this.renderScreenBuffer(BlendState.AlphaBlend, toBuffer);
                            if (overlayMenu != null)
                            {
                                SetSpriteBatchBeginNextID("D");
                                _spriteBatchBegin.Invoke(SpriteSortMode.Deferred, BlendState.AlphaBlend, SamplerState.PointClamp, null, null, null, null);
                                overlayMenu.draw(spriteBatch);
                                _spriteBatchEnd.Invoke();
                            }
                            return;
=======
                        }
                        events.Rendered.RaiseEmpty();
                        Game1.spriteBatch.End();
                        this.drawOverlays(Game1.spriteBatch);
                        if (target_screen == null)
                            return;
                        this.GraphicsDevice.SetRenderTarget((RenderTarget2D)null);
                        this.GraphicsDevice.Clear(Game1.bgColor);
                        Game1.spriteBatch.Begin(SpriteSortMode.Deferred, BlendState.AlphaBlend, SamplerState.LinearClamp, DepthStencilState.Default, RasterizerState.CullNone);
                        Game1.spriteBatch.Draw((Texture2D)target_screen, Vector2.Zero, new Microsoft.Xna.Framework.Rectangle?(target_screen.Bounds), Microsoft.Xna.Framework.Color.White, 0.0f, Vector2.Zero, Game1.options.zoomLevel, SpriteEffects.None, 1f);
                        Game1.spriteBatch.End();
                    }
                    else if (Game1.gameMode == (byte)6 || Game1.gameMode == (byte)3 && Game1.currentLocation == null)
                    {
                        Game1.spriteBatch.Begin(SpriteSortMode.Deferred, BlendState.AlphaBlend, SamplerState.PointClamp, (DepthStencilState)null, (RasterizerState)null);
                        events.Rendering.RaiseEmpty();
                        string str1 = "";
                        for (int index = 0; (double)index < gameTime.TotalGameTime.TotalMilliseconds % 999.0 / 333.0; ++index)
                            str1 += ".";
                        string str2 = Game1.content.LoadString("Strings\\StringsFromCSFiles:Game1.cs.3688");
                        string s = str2 + str1;
                        string str3 = str2 + "... ";
                        int widthOfString = SpriteText.getWidthOfString(str3, 999999);
                        int height = 64;
                        int x = 64;
                        int y = Game1.graphics.GraphicsDevice.Viewport.GetTitleSafeArea().Bottom - height;
                        SpriteText.drawString(Game1.spriteBatch, s, x, y, 999999, widthOfString, height, 1f, 0.88f, false, 0, str3, -1, SpriteText.ScrollTextAlignment.Left);
                        events.Rendered.RaiseEmpty();
                        Game1.spriteBatch.End();
                        this.drawOverlays(Game1.spriteBatch);
                        if (target_screen != null)
                        {
                            this.GraphicsDevice.SetRenderTarget((RenderTarget2D)null);
                            this.GraphicsDevice.Clear(Game1.bgColor);
                            Game1.spriteBatch.Begin(SpriteSortMode.Deferred, BlendState.AlphaBlend, SamplerState.LinearClamp, DepthStencilState.Default, RasterizerState.CullNone);
                            Game1.spriteBatch.Draw((Texture2D)target_screen, Vector2.Zero, new Microsoft.Xna.Framework.Rectangle?(target_screen.Bounds), Microsoft.Xna.Framework.Color.White, 0.0f, Vector2.Zero, Game1.options.zoomLevel, SpriteEffects.None, 1f);
                            Game1.spriteBatch.End();
                        }
                        if (Game1.overlayMenu != null)
                        {
                            Game1.spriteBatch.Begin(SpriteSortMode.Deferred, BlendState.AlphaBlend, SamplerState.PointClamp, (DepthStencilState)null, (RasterizerState)null);
                            Game1.overlayMenu.draw(Game1.spriteBatch);
                            Game1.spriteBatch.End();
                        }
                        //base.Draw(gameTime);
                    }
                    else
                    {
                        byte batchOpens = 0; // used for rendering event

                        Viewport viewport;
                        if (Game1.gameMode == (byte)0)
                        {
                            Game1.spriteBatch.Begin(SpriteSortMode.Deferred, BlendState.AlphaBlend, SamplerState.PointClamp, (DepthStencilState)null, (RasterizerState)null);
                            if (++batchOpens == 1)
                                events.Rendering.RaiseEmpty();
>>>>>>> f976b5c0
                        }
                        else
                        {
                            if (emergencyLoading)
                            {
<<<<<<< HEAD
                                if (!SeenConcernedApeLogo)
                                {
                                    SetSpriteBatchBeginNextID("E");
                                    _spriteBatchBegin.Invoke(SpriteSortMode.Deferred, BlendState.AlphaBlend, SamplerState.PointClamp, null, null, null, null);
                                    if (logoFadeTimer < 5000)
                                    {
                                        spriteBatch.Draw(staminaRect, new Microsoft.Xna.Framework.Rectangle(0, 0, Game1.viewport.Width, Game1.viewport.Height), Color.White);
                                    }
                                    if (logoFadeTimer > 4500)
                                    {
                                        float scale = System.Math.Min(1f, (float)(logoFadeTimer - 4500) / 500f);
                                        spriteBatch.Draw(staminaRect, new Microsoft.Xna.Framework.Rectangle(0, 0, Game1.viewport.Width, Game1.viewport.Height), Color.Black * scale);
                                    }
                                    spriteBatch.Draw(titleButtonsTexture, new Vector2(Game1.viewport.Width / 2, Game1.viewport.Height / 2 - 90), new Microsoft.Xna.Framework.Rectangle(171 + ((logoFadeTimer / 100 % 2 == 0) ? 111 : 0), 311, 111, 60), Color.White * ((logoFadeTimer < 500) ? ((float)logoFadeTimer / 500f) : ((logoFadeTimer > 4500) ? (1f - (float)(logoFadeTimer - 4500) / 500f) : 1f)), 0f, Vector2.Zero, 3f, SpriteEffects.None, 0.2f);
                                    spriteBatch.Draw(titleButtonsTexture, new Vector2(Game1.viewport.Width / 2 - 261, Game1.viewport.Height / 2 - 102), new Microsoft.Xna.Framework.Rectangle((logoFadeTimer / 100 % 2 == 0) ? 85 : 0, 306, 85, 69), Color.White * ((logoFadeTimer < 500) ? ((float)logoFadeTimer / 500f) : ((logoFadeTimer > 4500) ? (1f - (float)(logoFadeTimer - 4500) / 500f) : 1f)), 0f, Vector2.Zero, 3f, SpriteEffects.None, 0.2f);
                                    _spriteBatchEnd.Invoke();
                                }
                                logoFadeTimer -= gameTime.ElapsedGameTime.Milliseconds;
                            }
                            if (gameMode == (byte)11)
                            {
                                SetSpriteBatchBeginNextID("F");
                                _spriteBatchBegin.Invoke(SpriteSortMode.Deferred, BlendState.AlphaBlend, SamplerState.PointClamp, null, null, null, null);
                                events.Rendering.RaiseEmpty();
                                spriteBatch.DrawString(dialogueFont, content.LoadString("Strings\\StringsFromCSFiles:Game1.cs.3685"), new Vector2(16f, 16f), Color.HotPink);
                                spriteBatch.DrawString(dialogueFont, content.LoadString("Strings\\StringsFromCSFiles:Game1.cs.3686"), new Vector2(16f, 32f), new Color(0, 255, 0));
                                spriteBatch.DrawString(dialogueFont, parseText(errorMessage, dialogueFont, graphics.GraphicsDevice.Viewport.Width), new Vector2(16f, 48f), Color.White);
                                events.Rendered.RaiseEmpty();
#if !SMAPI_3_0_STRICT
                                events.Legacy_OnPostRenderEvent.Raise();
#endif

                                _spriteBatchEnd.Invoke();
                                return;
=======
                                this.GraphicsDevice.SetRenderTarget(Game1.lightmap);
                                this.GraphicsDevice.Clear(Microsoft.Xna.Framework.Color.White * 0.0f);
                                Game1.spriteBatch.Begin(SpriteSortMode.Deferred, BlendState.NonPremultiplied, SamplerState.PointClamp, (DepthStencilState)null, (RasterizerState)null);
                                if (++batchOpens == 1)
                                    events.Rendering.RaiseEmpty();
                                Microsoft.Xna.Framework.Color color = !Game1.currentLocation.Name.StartsWith("UndergroundMine") || !(Game1.currentLocation is MineShaft) ? (Game1.ambientLight.Equals(Microsoft.Xna.Framework.Color.White) || Game1.isRaining && (bool)((NetFieldBase<bool, NetBool>)Game1.currentLocation.isOutdoors) ? Game1.outdoorLight : Game1.ambientLight) : (Game1.currentLocation as MineShaft).getLightingColor(gameTime);
                                Game1.spriteBatch.Draw(Game1.staminaRect, Game1.lightmap.Bounds, color);
                                for (int index = 0; index < Game1.currentLightSources.Count; ++index)
                                {
                                    LightSource lightSource = Game1.currentLightSources.ElementAt<LightSource>(index);
                                    if (!Game1.isRaining && !Game1.isDarkOut() || lightSource.lightContext.Value != LightSource.LightContext.WindowLight)
                                    {
                                        if (lightSource.PlayerID != 0L && lightSource.PlayerID != Game1.player.UniqueMultiplayerID)
                                        {
                                            Farmer farmerMaybeOffline = Game1.getFarmerMaybeOffline(lightSource.PlayerID);
                                            if (farmerMaybeOffline == null || farmerMaybeOffline.currentLocation != null && farmerMaybeOffline.currentLocation.Name != Game1.currentLocation.Name || (bool)((NetFieldBase<bool, NetBool>)farmerMaybeOffline.hidden))
                                                continue;
                                        }
                                        if (Utility.isOnScreen((Vector2)((NetFieldBase<Vector2, NetVector2>)Game1.currentLightSources.ElementAt<LightSource>(index).position), (int)((double)(float)((NetFieldBase<float, NetFloat>)Game1.currentLightSources.ElementAt<LightSource>(index).radius) * 64.0 * 4.0)))
                                            Game1.spriteBatch.Draw(Game1.currentLightSources.ElementAt<LightSource>(index).lightTexture, Game1.GlobalToLocal(Game1.viewport, (Vector2)((NetFieldBase<Vector2, NetVector2>)Game1.currentLightSources.ElementAt<LightSource>(index).position)) / (float)(Game1.options.lightingQuality / 2), new Microsoft.Xna.Framework.Rectangle?(Game1.currentLightSources.ElementAt<LightSource>(index).lightTexture.Bounds), (Microsoft.Xna.Framework.Color)((NetFieldBase<Microsoft.Xna.Framework.Color, NetColor>)Game1.currentLightSources.ElementAt<LightSource>(index).color), 0.0f, new Vector2((float)Game1.currentLightSources.ElementAt<LightSource>(index).lightTexture.Bounds.Center.X, (float)Game1.currentLightSources.ElementAt<LightSource>(index).lightTexture.Bounds.Center.Y), (float)((NetFieldBase<float, NetFloat>)Game1.currentLightSources.ElementAt<LightSource>(index).radius) / (float)(Game1.options.lightingQuality / 2), SpriteEffects.None, 0.9f);
                                    }
                                }
                                Game1.spriteBatch.End();
                                this.GraphicsDevice.SetRenderTarget(target_screen);
                            }
                            if (Game1.bloomDay && Game1.bloom != null)
                                Game1.bloom.BeginDraw();
                            this.GraphicsDevice.Clear(Game1.bgColor);
                            Game1.spriteBatch.Begin(SpriteSortMode.Deferred, BlendState.AlphaBlend, SamplerState.PointClamp, (DepthStencilState)null, (RasterizerState)null);
                            if (++batchOpens == 1)
                                events.Rendering.RaiseEmpty();
                            events.RenderingWorld.RaiseEmpty();
                            if (Game1.background != null)
                                Game1.background.draw(Game1.spriteBatch);
                            Game1.mapDisplayDevice.BeginScene(Game1.spriteBatch);
                            Game1.currentLocation.Map.GetLayer("Back").Draw(Game1.mapDisplayDevice, Game1.viewport, Location.Origin, false, 4);
                            Game1.currentLocation.drawWater(Game1.spriteBatch);
                            this._farmerShadows.Clear();
                            if (Game1.currentLocation.currentEvent != null && !Game1.currentLocation.currentEvent.isFestival && Game1.currentLocation.currentEvent.farmerActors.Count > 0)
                            {
                                foreach (Farmer farmerActor in Game1.currentLocation.currentEvent.farmerActors)
                                {
                                    if (farmerActor.IsLocalPlayer && Game1.displayFarmer || !(bool)((NetFieldBase<bool, NetBool>)farmerActor.hidden))
                                        this._farmerShadows.Add(farmerActor);
                                }
>>>>>>> f976b5c0
                            }
                            else if (currentMinigame != null)
                            {
                                currentMinigame.draw(spriteBatch);
                                if (globalFade && !menuUp && (!nameSelectUp || messagePause))
                                {
                                    SetSpriteBatchBeginNextID("G");
                                    _spriteBatchBegin.Invoke(SpriteSortMode.Deferred, BlendState.AlphaBlend, SamplerState.PointClamp, null, null, null, null);
                                    spriteBatch.Draw(fadeToBlackRect, graphics.GraphicsDevice.Viewport.Bounds, Color.Black * ((gameMode == 0) ? (1f - fadeToBlackAlpha) : fadeToBlackAlpha));
                                    _spriteBatchEnd.Invoke();
                                }
                                this.drawOverlays(spriteBatch);
                                this.renderScreenBuffer(BlendState.AlphaBlend, null);
                                if (currentMinigame is FishingGame && activeClickableMenu != null)
                                {
<<<<<<< HEAD
                                    SetSpriteBatchBeginNextID("A-A");
                                    SpriteBatchBegin.Invoke(1f);
                                    activeClickableMenu.draw(spriteBatch);
                                    _spriteBatchEnd.Invoke();
                                    this.drawOverlays(spriteBatch);
=======
                                    foreach (NPC character in Game1.currentLocation.characters)
                                    {
                                        if (!(bool)((NetFieldBase<bool, NetBool>)character.swimming) && !character.HideShadow && (!character.IsInvisible && !Game1.currentLocation.shouldShadowBeDrawnAboveBuildingsLayer(character.getTileLocation())))
                                            Game1.spriteBatch.Draw(Game1.shadowTexture, Game1.GlobalToLocal(Game1.viewport, character.Position + new Vector2((float)(character.Sprite.SpriteWidth * 4) / 2f, (float)(character.GetBoundingBox().Height + (character.IsMonster ? 0 : 12)))), new Microsoft.Xna.Framework.Rectangle?(Game1.shadowTexture.Bounds), Microsoft.Xna.Framework.Color.White, 0.0f, new Vector2((float)Game1.shadowTexture.Bounds.Center.X, (float)Game1.shadowTexture.Bounds.Center.Y), (float)(4.0 + (double)character.yJumpOffset / 40.0) * (float)((NetFieldBase<float, NetFloat>)character.scale), SpriteEffects.None, Math.Max(0.0f, (float)character.getStandingY() / 10000f) - 1E-06f);
                                    }
>>>>>>> f976b5c0
                                }
                                else
                                {
                                    if (!(currentMinigame is FantasyBoardGame) || activeClickableMenu == null)
                                    {
<<<<<<< HEAD
                                        return;
                                    }
                                    if (IsActiveClickableMenuNativeScaled)
                                    {
                                        BackupViewportAndZoom(true);
                                        SetSpriteBatchBeginNextID("A1");
                                        SpriteBatchBegin.Invoke(NativeZoomLevel);
                                        activeClickableMenu.draw(spriteBatch);
                                        _spriteBatchEnd.Invoke();
                                        RestoreViewportAndZoom();
                                    }
                                    else
                                    {
                                        BackupViewportAndZoom(false);
                                        SetSpriteBatchBeginNextID("A2");
                                        SpriteBatchBegin.Invoke(1f);
                                        activeClickableMenu.draw(spriteBatch);
                                        _spriteBatchEnd.Invoke();
                                        RestoreViewportAndZoom();
=======
                                        if (!(bool)((NetFieldBase<bool, NetBool>)actor.swimming) && !actor.HideShadow && !Game1.currentLocation.shouldShadowBeDrawnAboveBuildingsLayer(actor.getTileLocation()))
                                            Game1.spriteBatch.Draw(Game1.shadowTexture, Game1.GlobalToLocal(Game1.viewport, actor.Position + new Vector2((float)(actor.Sprite.SpriteWidth * 4) / 2f, (float)(actor.GetBoundingBox().Height + (actor.IsMonster ? 0 : (actor.Sprite.SpriteHeight <= 16 ? -4 : 12))))), new Microsoft.Xna.Framework.Rectangle?(Game1.shadowTexture.Bounds), Microsoft.Xna.Framework.Color.White, 0.0f, new Vector2((float)Game1.shadowTexture.Bounds.Center.X, (float)Game1.shadowTexture.Bounds.Center.Y), (float)(4.0 + (double)actor.yJumpOffset / 40.0) * (float)((NetFieldBase<float, NetFloat>)actor.scale), SpriteEffects.None, Math.Max(0.0f, (float)actor.getStandingY() / 10000f) - 1E-06f);
                                    }
                                }
                                foreach (Farmer farmerShadow in this._farmerShadows)
                                {
                                    if (!Game1.multiplayer.isDisconnecting(farmerShadow.UniqueMultiplayerID) && !(bool)((NetFieldBase<bool, NetBool>)farmerShadow.swimming) && !farmerShadow.isRidingHorse() && (Game1.currentLocation == null || !Game1.currentLocation.shouldShadowBeDrawnAboveBuildingsLayer(farmerShadow.getTileLocation())))
                                        Game1.spriteBatch.Draw(Game1.shadowTexture, Game1.GlobalToLocal(farmerShadow.Position + new Vector2(32f, 24f)), new Microsoft.Xna.Framework.Rectangle?(Game1.shadowTexture.Bounds), Microsoft.Xna.Framework.Color.White, 0.0f, new Vector2((float)Game1.shadowTexture.Bounds.Center.X, (float)Game1.shadowTexture.Bounds.Center.Y), (float)(4.0 - (!farmerShadow.running && !farmerShadow.UsingTool || farmerShadow.FarmerSprite.currentAnimationIndex <= 1 ? 0.0 : (double)Math.Abs(FarmerRenderer.featureYOffsetPerFrame[farmerShadow.FarmerSprite.CurrentFrame]) * 0.5)), SpriteEffects.None, 0.0f);
                                }
                            }
                            Layer layer = Game1.currentLocation.Map.GetLayer("Buildings");
                            layer.Draw(Game1.mapDisplayDevice, Game1.viewport, Location.Origin, false, 4);
                            Game1.mapDisplayDevice.EndScene();
                            Game1.spriteBatch.End();
                            Game1.spriteBatch.Begin(SpriteSortMode.FrontToBack, BlendState.AlphaBlend, SamplerState.PointClamp, (DepthStencilState)null, (RasterizerState)null);
                            if (!Game1.currentLocation.shouldHideCharacters())
                            {
                                if (Game1.CurrentEvent == null)
                                {
                                    foreach (NPC character in Game1.currentLocation.characters)
                                    {
                                        if (!(bool)((NetFieldBase<bool, NetBool>)character.swimming) && !character.HideShadow && (!(bool)((NetFieldBase<bool, NetBool>)character.isInvisible) && Game1.currentLocation.shouldShadowBeDrawnAboveBuildingsLayer(character.getTileLocation())))
                                            Game1.spriteBatch.Draw(Game1.shadowTexture, Game1.GlobalToLocal(Game1.viewport, character.Position + new Vector2((float)(character.Sprite.SpriteWidth * 4) / 2f, (float)(character.GetBoundingBox().Height + (character.IsMonster ? 0 : 12)))), new Microsoft.Xna.Framework.Rectangle?(Game1.shadowTexture.Bounds), Microsoft.Xna.Framework.Color.White, 0.0f, new Vector2((float)Game1.shadowTexture.Bounds.Center.X, (float)Game1.shadowTexture.Bounds.Center.Y), (float)(4.0 + (double)character.yJumpOffset / 40.0) * (float)((NetFieldBase<float, NetFloat>)character.scale), SpriteEffects.None, Math.Max(0.0f, (float)character.getStandingY() / 10000f) - 1E-06f);
>>>>>>> f976b5c0
                                    }
                                }
                            }
                            else if (showingEndOfNightStuff)
                            {
                                this.renderScreenBuffer(BlendState.Opaque, null);
                                BackupViewportAndZoom(divideByZoom: true);
                                SetSpriteBatchBeginNextID("A-B");
                                SpriteBatchBegin.Invoke(NativeZoomLevel);
                                events.Rendering.RaiseEmpty();
                                if (activeClickableMenu != null)
                                {
                                    try
                                    {
<<<<<<< HEAD
                                        events.RenderingActiveMenu.RaiseEmpty();
#if !SMAPI_3_0_STRICT
                                        events.Legacy_OnPreRenderGuiEvent.Raise();
#endif
                                        Game1.activeClickableMenu.draw(Game1.spriteBatch);
                                        events.RenderedActiveMenu.RaiseEmpty();
#if !SMAPI_3_0_STRICT
                                        events.Legacy_OnPostRenderGuiEvent.Raise();
#endif
                                    }
                                    catch (Exception ex)
                                    {
                                        this.Monitor.Log($"The {Game1.activeClickableMenu.GetType().FullName} menu crashed while drawing itself during end-of-night-stuff. SMAPI will force it to exit to avoid crashing the game.\n{ex.GetLogSummary()}", LogLevel.Error);
                                        Game1.activeClickableMenu.exitThisMenu();
                                    }
=======
                                        if (!(bool)((NetFieldBase<bool, NetBool>)actor.swimming) && !actor.HideShadow && Game1.currentLocation.shouldShadowBeDrawnAboveBuildingsLayer(actor.getTileLocation()))
                                            Game1.spriteBatch.Draw(Game1.shadowTexture, Game1.GlobalToLocal(Game1.viewport, actor.Position + new Vector2((float)(actor.Sprite.SpriteWidth * 4) / 2f, (float)(actor.GetBoundingBox().Height + (actor.IsMonster ? 0 : 12)))), new Microsoft.Xna.Framework.Rectangle?(Game1.shadowTexture.Bounds), Microsoft.Xna.Framework.Color.White, 0.0f, new Vector2((float)Game1.shadowTexture.Bounds.Center.X, (float)Game1.shadowTexture.Bounds.Center.Y), (float)(4.0 + (double)actor.yJumpOffset / 40.0) * (float)((NetFieldBase<float, NetFloat>)actor.scale), SpriteEffects.None, Math.Max(0.0f, (float)actor.getStandingY() / 10000f) - 1E-06f);
                                    }
                                }
                                foreach (Farmer farmerShadow in this._farmerShadows)
                                {
                                    float layerDepth = Math.Max(0.0001f, farmerShadow.getDrawLayer() + 0.00011f) - 0.0001f;
                                    if (!(bool)((NetFieldBase<bool, NetBool>)farmerShadow.swimming) && !farmerShadow.isRidingHorse() && (Game1.currentLocation != null && Game1.currentLocation.shouldShadowBeDrawnAboveBuildingsLayer(farmerShadow.getTileLocation())))
                                        Game1.spriteBatch.Draw(Game1.shadowTexture, Game1.GlobalToLocal(farmerShadow.Position + new Vector2(32f, 24f)), new Microsoft.Xna.Framework.Rectangle?(Game1.shadowTexture.Bounds), Microsoft.Xna.Framework.Color.White, 0.0f, new Vector2((float)Game1.shadowTexture.Bounds.Center.X, (float)Game1.shadowTexture.Bounds.Center.Y), (float)(4.0 - (!farmerShadow.running && !farmerShadow.UsingTool || farmerShadow.FarmerSprite.currentAnimationIndex <= 1 ? 0.0 : (double)Math.Abs(FarmerRenderer.featureYOffsetPerFrame[farmerShadow.FarmerSprite.CurrentFrame]) * 0.5)), SpriteEffects.None, layerDepth);
>>>>>>> f976b5c0
                                }

                                events.Rendered.RaiseEmpty();
#if !SMAPI_3_0_STRICT
                                events.Legacy_OnPostRenderEvent.Raise();
#endif

                                _spriteBatchEnd.Invoke();
                                this.drawOverlays(spriteBatch);
                                RestoreViewportAndZoom();
                            }
<<<<<<< HEAD
                            else if (gameMode == (byte)6 || gameMode == (byte)3 && currentLocation == null)
                            {
                                events.Rendering.RaiseEmpty();
                                DrawLoadingDotDotDot.Invoke(gameTime);
                                events.Rendered.RaiseEmpty();

#if !SMAPI_3_0_STRICT
                                events.Legacy_OnPostRenderEvent.Raise();
#endif

                                this.drawOverlays(spriteBatch);
                                this.renderScreenBuffer(BlendState.AlphaBlend, toBuffer);
                                if (overlayMenu != null)
                                {
                                    SetSpriteBatchBeginNextID("H");
                                    _spriteBatchBegin.Invoke(SpriteSortMode.Deferred, BlendState.AlphaBlend, SamplerState.PointClamp, null, null, null, null);
                                    overlayMenu.draw(spriteBatch);
                                    _spriteBatchEnd.Invoke();
                                }
                                //base.Draw(gameTime);
                            }
                            else
                            {
                                Microsoft.Xna.Framework.Rectangle rectangle;
                                Viewport viewport;
                                byte batchOpens = 0;
                                if (gameMode == (byte) 0)
                                {
                                    SetSpriteBatchBeginNextID("I");
                                    _spriteBatchBegin.Invoke(SpriteSortMode.Deferred, BlendState.AlphaBlend, SamplerState.PointClamp, null, null, null, null);
                                    if(++batchOpens == 1)
                                        events.Rendering.RaiseEmpty();
                                }
                                else if (!drawGame)
                                {
                                    SetSpriteBatchBeginNextID("J");
                                    _spriteBatchBegin.Invoke(SpriteSortMode.Deferred, BlendState.NonPremultiplied, SamplerState.PointClamp, null, null, null, null);
                                    if (++batchOpens == 1)
                                        events.Rendering.RaiseEmpty();
                                }
                                else if (drawGame)
                                {
                                    if (drawLighting)
                                    {
                                        base.GraphicsDevice.SetRenderTarget(lightmap);
                                        base.GraphicsDevice.Clear(Color.White * 0f);
                                        SetSpriteBatchBeginNextID("K");
                                        _spriteBatchBegin.Invoke(SpriteSortMode.Deferred, BlendState.NonPremultiplied, SamplerState.PointClamp, null, null, null, null);
                                        if (++batchOpens == 1)
                                            events.Rendering.RaiseEmpty();
                                        spriteBatch.Draw(staminaRect, lightmap.Bounds, currentLocation.Name.StartsWith("UndergroundMine") ? mine.getLightingColor(gameTime) : (ambientLight.Equals(Color.White) || RainManager.Instance.isRaining && (bool)((NetFieldBase<bool, NetBool>)Game1.currentLocation.isOutdoors) ? Game1.outdoorLight : Game1.ambientLight));
                                        for (int i = 0; i < currentLightSources.Count; i++)
                                        {
                                            if (Utility.isOnScreen((Vector2)((NetFieldBase<Vector2, NetVector2>)Game1.currentLightSources.ElementAt<LightSource>(i).position), (int)((double)(float)((NetFieldBase<float, NetFloat>)Game1.currentLightSources.ElementAt<LightSource>(i).radius) * 64.0 * 4.0)))
                                            {
                                                SpriteBatch spriteBatch = Game1.spriteBatch;
                                                Texture2D lightTexture = Game1.currentLightSources.ElementAt<LightSource>(i).lightTexture;
                                                Vector2 position = Game1.GlobalToLocal(Game1.viewport, (Vector2)((NetFieldBase<Vector2, NetVector2>)Game1.currentLightSources.ElementAt<LightSource>(i).position)) / (float)(Game1.options.lightingQuality / 2);
                                                Microsoft.Xna.Framework.Rectangle? sourceRectangle = new Microsoft.Xna.Framework.Rectangle?(Game1.currentLightSources.ElementAt<LightSource>(i).lightTexture.Bounds);
                                                Color color = (Color)((NetFieldBase<Color, NetColor>)Game1.currentLightSources.ElementAt<LightSource>(i).color);
                                                Microsoft.Xna.Framework.Rectangle bounds = Game1.currentLightSources.ElementAt<LightSource>(i).lightTexture.Bounds;
                                                double x = (double)bounds.Center.X;
                                                bounds = Game1.currentLightSources.ElementAt<LightSource>(i).lightTexture.Bounds;
                                                double y = (double)bounds.Center.Y;
                                                Vector2 origin = new Vector2((float)x, (float)y);
                                                double num = (double)(float)((NetFieldBase<float, NetFloat>)Game1.currentLightSources.ElementAt<LightSource>(i).radius) / (double)(Game1.options.lightingQuality / 2);

                                                spriteBatch.Draw(lightTexture, position, sourceRectangle, color, 0.0f, origin, (float) num, SpriteEffects.None, 0.9f);
                                            }
                                        }
                                        _spriteBatchEnd.Invoke();
                                        base.GraphicsDevice.SetRenderTarget((options.zoomLevel == 1f) ? null : this.screen);
                                    }
                                    if (bloomDay && bloom != null)
                                    {
                                        bloom.BeginDraw();
                                    }
                                    base.GraphicsDevice.Clear(bgColor.GetValue());
                                    SetSpriteBatchBeginNextID("L");
                                    _spriteBatchBegin.Invoke(SpriteSortMode.Deferred, BlendState.AlphaBlend, SamplerState.PointClamp, null, null, null, null);
                                    if (++batchOpens == 1)
                                        events.Rendering.RaiseEmpty();
                                    events.RenderingWorld.RaiseEmpty();
                                    _spriteBatchBeginNextID.SetValue("L1");
                                    if (background != null)
                                    {
                                        background.draw(spriteBatch);
                                    }
                                    _spriteBatchBeginNextID.SetValue("L2");
                                    mapDisplayDevice.BeginScene(spriteBatch);
                                    _spriteBatchBeginNextID.SetValue("L3");
                                    try
                                    {
                                        if (Game1.currentLocation != null)
                                        {
                                            currentLocation.Map.GetLayer("Back").Draw(mapDisplayDevice, Game1.viewport, Location.Origin, wrapAround: false, 4);
                                            _spriteBatchBeginNextID.SetValue("L4");
                                        }           
                                    }
                                    catch (KeyNotFoundException exception)
                                    {
                                        CheckToReloadGameLocationAfterDrawFail.Invoke("Back", exception);
                                    }
                                    _spriteBatchBeginNextID.SetValue("L5");
                                    if (Game1.currentLocation != null)
                                    {
                                        currentLocation.drawWater(spriteBatch);
                                    }
                                    _spriteBatchBeginNextID.SetValue("L6");
                                    _farmerShadows.GetValue().Clear();
                                    _spriteBatchBeginNextID.SetValue("L7");
                                    if (currentLocation.currentEvent != null && !currentLocation.currentEvent.isFestival && currentLocation.currentEvent.farmerActors.Count > 0)
                                    {
                                        _spriteBatchBeginNextID.SetValue("L8");
                                        foreach (Farmer farmerActor in currentLocation.currentEvent.farmerActors)
                                        {
                                            if ((farmerActor.IsLocalPlayer && displayFarmer) || !farmerActor.hidden)
                                            {
                                                _farmerShadows.GetValue().Add(farmerActor);
                                            }
                                        }
                                        _spriteBatchBeginNextID.SetValue("L9");
                                    }
                                    else
                                    {
                                        _spriteBatchBeginNextID.SetValue("L10");
                                        if (currentLocation != null)
                                        {
                                            _spriteBatchBeginNextID.SetValue("L11");
                                            foreach (Farmer farmer in currentLocation.farmers)
                                            {
                                                if ((farmer.IsLocalPlayer && displayFarmer) || !farmer.hidden)
                                                {
                                                    _farmerShadows.GetValue().Add(farmer);
                                                }
                                            }
                                            _spriteBatchBeginNextID.SetValue("L12");
                                        }             
                                    }
                                    _spriteBatchBeginNextID.SetValue("L13");
                                    if (currentLocation != null && !currentLocation.shouldHideCharacters())
                                    {
                                        _spriteBatchBeginNextID.SetValue("L14");
                                        if (CurrentEvent == null)
                                        {
                                            _spriteBatchBeginNextID.SetValue("L15");
                                            foreach (NPC character in currentLocation.characters)
                                            {
                                                if (!character.swimming && !character.HideShadow && !character.IsInvisible && !currentLocation.shouldShadowBeDrawnAboveBuildingsLayer(character.getTileLocation()))
                                                {
                                                    spriteBatch.Draw(shadowTexture, GlobalToLocal(Game1.viewport, character.Position + new Vector2((float)(character.Sprite.SpriteWidth * 4) / 2f, character.GetBoundingBox().Height + ((!character.IsMonster) ? 12 : 0))), shadowTexture.Bounds, Color.White, 0f, new Vector2(shadowTexture.Bounds.Center.X, shadowTexture.Bounds.Center.Y), (4f + (float)character.yJumpOffset / 40f) * (float)character.scale, SpriteEffects.None, System.Math.Max(0f, (float)character.getStandingY() / 10000f) - 1E-06f);
                                                }
                                            }
                                            _spriteBatchBeginNextID.SetValue("L16");
                                        }
                                        else
                                        {
                                            _spriteBatchBeginNextID.SetValue("L17");
                                            foreach (NPC actor in CurrentEvent.actors)
                                            {
                                                if (!actor.swimming && !actor.HideShadow && !currentLocation.shouldShadowBeDrawnAboveBuildingsLayer(actor.getTileLocation()))
                                                {
                                                    spriteBatch.Draw(shadowTexture, GlobalToLocal(Game1.viewport, actor.Position + new Vector2((float)(actor.Sprite.SpriteWidth * 4) / 2f, actor.GetBoundingBox().Height + ((!actor.IsMonster) ? ((actor.Sprite.SpriteHeight <= 16) ? (-4) : 12) : 0))), shadowTexture.Bounds, Color.White, 0f, new Vector2(shadowTexture.Bounds.Center.X, shadowTexture.Bounds.Center.Y), (4f + (float)actor.yJumpOffset / 40f) * (float)actor.scale, SpriteEffects.None, System.Math.Max(0f, (float)actor.getStandingY() / 10000f) - 1E-06f);
                                                }
                                            }
                                            _spriteBatchBeginNextID.SetValue("L18");
                                        }
                                        _spriteBatchBeginNextID.SetValue("L19");
                                        foreach (Farmer farmerShadow in _farmerShadows.GetValue())
                                        {
                                            if (!farmerShadow.swimming && !farmerShadow.isRidingHorse() && (currentLocation == null || !currentLocation.shouldShadowBeDrawnAboveBuildingsLayer(farmerShadow.getTileLocation())))
                                            {
                                                SpriteBatch spriteBatch = Game1.spriteBatch;
                                                Texture2D shadowTexture = Game1.shadowTexture;
                                                Vector2 local = Game1.GlobalToLocal(farmerShadow.Position + new Vector2(32f, 24f));
                                                Microsoft.Xna.Framework.Rectangle? sourceRectangle = new Microsoft.Xna.Framework.Rectangle?(Game1.shadowTexture.Bounds);
                                                Color white = Color.White;
                                                Microsoft.Xna.Framework.Rectangle bounds = Game1.shadowTexture.Bounds;
                                                double x = (double)bounds.Center.X;
                                                bounds = Game1.shadowTexture.Bounds;
                                                double y = (double)bounds.Center.Y;
                                                Vector2 origin = new Vector2((float)x, (float)y);
                                                double num = 4.0 - (!farmerShadow.running && !farmerShadow.UsingTool || farmerShadow.FarmerSprite.currentAnimationIndex <= 1 ? 0.0 : (double)System.Math.Abs(FarmerRenderer.featureYOffsetPerFrame[farmerShadow.FarmerSprite.CurrentFrame]) * 0.5);
                                                spriteBatch.Draw(shadowTexture, local, sourceRectangle, white, 0.0f, origin, (float)num, SpriteEffects.None, 0.0f);
                                            }
                                        }
                                        _spriteBatchBeginNextID.SetValue("L20");
                                    }
                                    _spriteBatchBeginNextID.SetValue("L21");
                                    try
                                    {
                                        if (currentLocation != null)
                                        {
                                            currentLocation.Map.GetLayer("Buildings").Draw(mapDisplayDevice, Game1.viewport, Location.Origin, wrapAround: false, 4);
                                        }
                                    }
                                    catch (KeyNotFoundException exception2)
                                    {
                                        CheckToReloadGameLocationAfterDrawFail.Invoke("Buildings", exception2);
                                    }
                                    _spriteBatchBeginNextID.SetValue("L22");
                                    mapDisplayDevice.EndScene();
                                    _spriteBatchBeginNextID.SetValue("L23");
                                    if (currentLocation != null && currentLocation.tapToMove.targetNPC != null)
                                    {
                                        spriteBatch.Draw(mouseCursors, GlobalToLocal(Game1.viewport, currentLocation.tapToMove.targetNPC.Position + new Vector2((float)(currentLocation.tapToMove.targetNPC.Sprite.SpriteWidth * 4) / 2f - 32f, currentLocation.tapToMove.targetNPC.GetBoundingBox().Height + ((!currentLocation.tapToMove.targetNPC.IsMonster) ? 12 : 0) - 32)), new Microsoft.Xna.Framework.Rectangle(194, 388, 16, 16), Color.White, 0f, Vector2.Zero, 4f, SpriteEffects.None, 0.58f);
                                    }
                                    _spriteBatchBeginNextID.SetValue("L24");
                                    _spriteBatchEnd.Invoke();
                                    _spriteBatchBeginNextID.SetValue("L25");
                                    SetSpriteBatchBeginNextID("M");
                                    _spriteBatchBegin.Invoke(SpriteSortMode.FrontToBack, BlendState.AlphaBlend, SamplerState.PointClamp, null, null, null, null);
                                    _spriteBatchBeginNextID.SetValue("M1");
                                    if (!currentLocation.shouldHideCharacters())
                                    {
                                        _spriteBatchBeginNextID.SetValue("M2");
                                        if (CurrentEvent == null)
                                        {
                                            _spriteBatchBeginNextID.SetValue("M3");
                                            foreach (NPC character2 in currentLocation.characters)
                                            {
                                                if (!character2.swimming && !character2.HideShadow && currentLocation.shouldShadowBeDrawnAboveBuildingsLayer(character2.getTileLocation()))
                                                {
                                                    spriteBatch.Draw(shadowTexture, GlobalToLocal(Game1.viewport, character2.Position + new Vector2((float)(character2.Sprite.SpriteWidth * 4) / 2f, character2.GetBoundingBox().Height + ((!character2.IsMonster) ? 12 : 0))), shadowTexture.Bounds, Color.White, 0f, new Vector2(shadowTexture.Bounds.Center.X, shadowTexture.Bounds.Center.Y), (4f + (float)character2.yJumpOffset / 40f) * (float)character2.scale, SpriteEffects.None, System.Math.Max(0f, (float)character2.getStandingY() / 10000f) - 1E-06f);
                                                }
                                            }
                                            _spriteBatchBeginNextID.SetValue("M4");
                                        }
                                        else
                                        {
                                            _spriteBatchBeginNextID.SetValue("M5");
                                            foreach (NPC actor2 in CurrentEvent.actors)
                                            {
                                                if (!actor2.swimming && !actor2.HideShadow && currentLocation.shouldShadowBeDrawnAboveBuildingsLayer(actor2.getTileLocation()))
                                                {
                                                    spriteBatch.Draw(shadowTexture, GlobalToLocal(Game1.viewport, actor2.Position + new Vector2((float)(actor2.Sprite.SpriteWidth * 4) / 2f, actor2.GetBoundingBox().Height + ((!actor2.IsMonster) ? 12 : 0))), shadowTexture.Bounds, Color.White, 0f, new Vector2(shadowTexture.Bounds.Center.X, shadowTexture.Bounds.Center.Y), (4f + (float)actor2.yJumpOffset / 40f) * (float)actor2.scale, SpriteEffects.None, System.Math.Max(0f, (float)actor2.getStandingY() / 10000f) - 1E-06f);
                                                }
                                            }
                                            _spriteBatchBeginNextID.SetValue("M6");
                                        }
                                        foreach (Farmer farmerShadow in _farmerShadows.GetValue())
                                        {
                                            _spriteBatchBeginNextID.SetValue("M7");
                                            if (!farmerShadow.swimming && !farmerShadow.isRidingHorse() && currentLocation != null && currentLocation.shouldShadowBeDrawnAboveBuildingsLayer(farmerShadow.getTileLocation()))
                                            {
                                                SpriteBatch spriteBatch = Game1.spriteBatch;
                                                Texture2D shadowTexture = Game1.shadowTexture;
                                                Vector2 local = Game1.GlobalToLocal(farmerShadow.Position + new Vector2(32f, 24f));
                                                Microsoft.Xna.Framework.Rectangle? sourceRectangle = new Microsoft.Xna.Framework.Rectangle?(Game1.shadowTexture.Bounds);
                                                Color white = Color.White;
                                                Microsoft.Xna.Framework.Rectangle bounds = Game1.shadowTexture.Bounds;
                                                double x = (double)bounds.Center.X;
                                                bounds = Game1.shadowTexture.Bounds;
                                                double y = (double)bounds.Center.Y;
                                                Vector2 origin = new Vector2((float)x, (float)y);
                                                double num = 4.0 - (!farmerShadow.running && !farmerShadow.UsingTool || farmerShadow.FarmerSprite.currentAnimationIndex <= 1 ? 0.0 : (double)System.Math.Abs(FarmerRenderer.featureYOffsetPerFrame[farmerShadow.FarmerSprite.CurrentFrame]) * 0.5);
                                                spriteBatch.Draw(shadowTexture, local, sourceRectangle, white, 0.0f, origin, (float)num, SpriteEffects.None, 0.0f);
                                            }
                                            _spriteBatchBeginNextID.SetValue("M8");
                                        }
                                    }
                                    _spriteBatchBeginNextID.SetValue("M9");
                                    if ((eventUp || killScreen) && !killScreen && currentLocation.currentEvent != null)
                                    {
                                        _spriteBatchBeginNextID.SetValue("M10");
                                        currentLocation.currentEvent.draw(spriteBatch);
                                        _spriteBatchBeginNextID.SetValue("M11");
                                    }
                                    _spriteBatchBeginNextID.SetValue("M12");
                                    if (player.currentUpgrade != null && player.currentUpgrade.daysLeftTillUpgradeDone <= 3 && currentLocation.Name.Equals("Farm"))
                                    {
                                        _spriteBatchBeginNextID.SetValue("M13");
                                        spriteBatch.Draw(player.currentUpgrade.workerTexture, GlobalToLocal(Game1.viewport, player.currentUpgrade.positionOfCarpenter), player.currentUpgrade.getSourceRectangle(), Color.White, 0f, Vector2.Zero, 1f, SpriteEffects.None, (player.currentUpgrade.positionOfCarpenter.Y + 48f) / 10000f);
                                        _spriteBatchBeginNextID.SetValue("M14");
                                    }
                                    _spriteBatchBeginNextID.SetValue("M15");
                                    currentLocation.draw(spriteBatch);
                                    _spriteBatchBeginNextID.SetValue("M16");
                                    if (player.ActiveObject == null && (player.UsingTool || pickingTool) && player.CurrentTool != null && (!player.CurrentTool.Name.Equals("Seeds") || pickingTool))
                                    {
                                        _spriteBatchBeginNextID.SetValue("M17");
                                        drawTool(player);
                                        _spriteBatchBeginNextID.SetValue("M18");
                                    }
                                    _spriteBatchBeginNextID.SetValue("M19");
                                    if (currentLocation.Name.Equals("Farm"))
                                    {
                                        _spriteBatchBeginNextID.SetValue("M20");
                                        this.drawFarmBuildings();
                                        _spriteBatchBeginNextID.SetValue("M21");
                                    }
                                    if (tvStation >= 0)
                                    {
                                        _spriteBatchBeginNextID.SetValue("M22");
                                        spriteBatch.Draw(tvStationTexture, GlobalToLocal(Game1.viewport, new Vector2(400f, 160f)), new Microsoft.Xna.Framework.Rectangle(tvStation * 24, 0, 24, 15), Color.White, 0f, Vector2.Zero, 4f, SpriteEffects.None, 1E-08f);
                                        _spriteBatchBeginNextID.SetValue("M23");
                                    }
                                    _spriteBatchBeginNextID.SetValue("M24");
                                    if (panMode)
                                    {
                                        _spriteBatchBeginNextID.SetValue("M25");
                                        spriteBatch.Draw(fadeToBlackRect, new Microsoft.Xna.Framework.Rectangle((int)System.Math.Floor((double)(getOldMouseX() + Game1.viewport.X) / 64.0) * 64 - Game1.viewport.X, (int)System.Math.Floor((double)(getOldMouseY() + Game1.viewport.Y) / 64.0) * 64 - Game1.viewport.Y, 64, 64), Color.Lime * 0.75f);
                                        _spriteBatchBeginNextID.SetValue("M26");
                                        foreach (Warp warp in currentLocation.warps)
                                        {
                                            spriteBatch.Draw(fadeToBlackRect, new Microsoft.Xna.Framework.Rectangle(warp.X * 64 - Game1.viewport.X, warp.Y * 64 - Game1.viewport.Y, 64, 64), Color.Red * 0.75f);
                                        }
                                        _spriteBatchBeginNextID.SetValue("M27");
                                    }
                                    _spriteBatchBeginNextID.SetValue("M28");
                                    mapDisplayDevice.BeginScene(spriteBatch);
                                    _spriteBatchBeginNextID.SetValue("M29");
                                    try
                                    {
                                        currentLocation.Map.GetLayer("Front").Draw(mapDisplayDevice, Game1.viewport, Location.Origin, wrapAround: false, 4);
                                        _spriteBatchBeginNextID.SetValue("M30");
                                    }
                                    catch (KeyNotFoundException exception3)
                                    {
                                        CheckToReloadGameLocationAfterDrawFail.Invoke("Front", exception3);
                                    }
                                    _spriteBatchBeginNextID.SetValue("M31");
                                    mapDisplayDevice.EndScene();
                                    _spriteBatchBeginNextID.SetValue("M32");
                                    currentLocation.drawAboveFrontLayer(spriteBatch);
                                    _spriteBatchBeginNextID.SetValue("M33");
                                    if (currentLocation.tapToMove.targetNPC == null && (displayHUD || eventUp) && currentBillboard == 0 && gameMode == 3 && !freezeControls && !panMode && !HostPaused)
                                    {
                                        _spriteBatchBeginNextID.SetValue("M34");
                                        DrawTapToMoveTarget.Invoke();
                                        _spriteBatchBeginNextID.SetValue("M35");
                                    }
                                    _spriteBatchBeginNextID.SetValue("M36");
                                    _spriteBatchEnd.Invoke();
                                    SetSpriteBatchBeginNextID("N");
                                    _spriteBatchBegin.Invoke(SpriteSortMode.Deferred, BlendState.AlphaBlend, SamplerState.PointClamp, null, null, null, null);
                                    if (displayFarmer && player.ActiveObject != null && (bool)player.ActiveObject.bigCraftable && this.checkBigCraftableBoundariesForFrontLayer() && currentLocation.Map.GetLayer("Front").PickTile(new Location(player.getStandingX(), player.getStandingY()), Game1.viewport.Size) == null)
                                    {
                                        drawPlayerHeldObject(player);
                                    }
                                    else if (displayFarmer && player.ActiveObject != null && ((currentLocation.Map.GetLayer("Front").PickTile(new Location((int)player.Position.X, (int)player.Position.Y - 38), Game1.viewport.Size) != null && !currentLocation.Map.GetLayer("Front").PickTile(new Location((int)player.Position.X, (int)player.Position.Y - 38), Game1.viewport.Size).TileIndexProperties.ContainsKey("FrontAlways")) || (currentLocation.Map.GetLayer("Front").PickTile(new Location(player.GetBoundingBox().Right, (int)player.Position.Y - 38), Game1.viewport.Size) != null && !currentLocation.Map.GetLayer("Front").PickTile(new Location(player.GetBoundingBox().Right, (int)player.Position.Y - 38), Game1.viewport.Size).TileIndexProperties.ContainsKey("FrontAlways"))))
                                    {
                                        if (Game1.currentLocation.Map.GetLayer("Front").PickTile(new Location((int)Game1.player.Position.X, (int)Game1.player.Position.Y - 38), Game1.viewport.Size) == null || ((IDictionary<string, PropertyValue>)Game1.currentLocation.Map.GetLayer("Front").PickTile(new Location((int)Game1.player.Position.X, (int)Game1.player.Position.Y - 38), Game1.viewport.Size).TileIndexProperties).ContainsKey("FrontAlways"))
                                        {
                                            Layer layer1 = Game1.currentLocation.Map.GetLayer("Front");
                                            rectangle = Game1.player.GetBoundingBox();
                                            Location mapDisplayLocation1 = new Location(rectangle.Right, (int)Game1.player.Position.Y - 38);
                                            Size size1 = Game1.viewport.Size;
                                            if (layer1.PickTile(mapDisplayLocation1, size1) != null)
                                            {
                                                Layer layer2 = Game1.currentLocation.Map.GetLayer("Front");
                                                rectangle = Game1.player.GetBoundingBox();
                                                Location mapDisplayLocation2 = new Location(rectangle.Right, (int)Game1.player.Position.Y - 38);
                                                Size size2 = Game1.viewport.Size;
                                                if (((IDictionary<string, PropertyValue>)layer2.PickTile(mapDisplayLocation2, size2).TileIndexProperties).ContainsKey("FrontAlways"))
                                                    goto label_168;
                                            }
                                            else
                                                goto label_168;
                                        }
                                        Game1.drawPlayerHeldObject(Game1.player);
                                    }
label_168:
                                    if ((Game1.player.UsingTool || Game1.pickingTool) && Game1.player.CurrentTool != null && ((!Game1.player.CurrentTool.Name.Equals("Seeds") || Game1.pickingTool) && (Game1.currentLocation.Map.GetLayer("Front").PickTile(new Location(Game1.player.getStandingX(), (int)Game1.player.Position.Y - 38), Game1.viewport.Size) != null && Game1.currentLocation.Map.GetLayer("Front").PickTile(new Location(Game1.player.getStandingX(), Game1.player.getStandingY()), Game1.viewport.Size) == null)))
                                        Game1.drawTool(Game1.player);
                                    if (currentLocation.Map.GetLayer("AlwaysFront") != null)
                                    {
                                        mapDisplayDevice.BeginScene(spriteBatch);
                                        try
                                        {
                                            currentLocation.Map.GetLayer("AlwaysFront").Draw(mapDisplayDevice, Game1.viewport, Location.Origin, wrapAround: false, 4);
                                        }
                                        catch (KeyNotFoundException exception4)
                                        {
                                            CheckToReloadGameLocationAfterDrawFail.Invoke("AlwaysFront", exception4);
                                        }
                                        mapDisplayDevice.EndScene();
                                    }
                                    if (toolHold > 400f && player.CurrentTool.UpgradeLevel >= 1 && player.canReleaseTool)
                                    {
                                        Color color = Color.White;
                                        switch ((int) ((double) toolHold / 600.0) + 2)
                                        {
                                            case 1:
                                                color = Tool.copperColor;
                                                break;
                                            case 2:
                                                color = Tool.steelColor;
                                                break;
                                            case 3:
                                                color = Tool.goldColor;
                                                break;
                                            case 4:
                                                color = Tool.iridiumColor;
                                                break;
                                        }
                                        spriteBatch.Draw(littleEffect, new Microsoft.Xna.Framework.Rectangle((int)player.getLocalPosition(Game1.viewport).X - 2, (int)player.getLocalPosition(Game1.viewport).Y - ((!player.CurrentTool.Name.Equals("Watering Can")) ? 64 : 0) - 2, (int)(toolHold % 600f * 0.08f) + 4, 12), Color.Black);
                                        spriteBatch.Draw(littleEffect, new Microsoft.Xna.Framework.Rectangle((int)player.getLocalPosition(Game1.viewport).X, (int)player.getLocalPosition(Game1.viewport).Y - ((!player.CurrentTool.Name.Equals("Watering Can")) ? 64 : 0), (int)(toolHold % 600f * 0.08f), 8), color);
                                    }
                                    if (WeatherDebrisManager.Instance.isDebrisWeather && currentLocation.IsOutdoors && !currentLocation.ignoreDebrisWeather && !currentLocation.Name.Equals("Desert"))
                                    {
                                        WeatherDebrisManager.Instance.Draw(spriteBatch);
                                    }
                                    if (farmEvent != null)
                                    {
                                        farmEvent.draw(spriteBatch);
                                    }
                                    if (currentLocation.LightLevel > 0f && timeOfDay < 2000)
                                    {
                                        spriteBatch.Draw(fadeToBlackRect, graphics.GraphicsDevice.Viewport.Bounds, Color.Black * currentLocation.LightLevel);
                                    }
                                    if (screenGlow)
                                    {
                                        spriteBatch.Draw(fadeToBlackRect, graphics.GraphicsDevice.Viewport.Bounds, screenGlowColor * screenGlowAlpha);
                                    }
                                    currentLocation.drawAboveAlwaysFrontLayer(spriteBatch);
                                    if (player.CurrentTool != null && player.CurrentTool is FishingRod && ((player.CurrentTool as FishingRod).isTimingCast || (player.CurrentTool as FishingRod).castingChosenCountdown > 0f || (player.CurrentTool as FishingRod).fishCaught || (player.CurrentTool as FishingRod).showingTreasure))
                                    {
                                        player.CurrentTool.draw(spriteBatch);
                                    }
                                    if (RainManager.Instance.isRaining && currentLocation.IsOutdoors && !currentLocation.Name.Equals("Desert") && !(currentLocation is Summit) && (!eventUp || currentLocation.isTileOnMap(new Vector2(Game1.viewport.X / 64, Game1.viewport.Y / 64))))
                                    {
                                        RainManager.Instance.Draw(spriteBatch);
                                    }
                                    _spriteBatchEnd.Invoke();
                                    SetSpriteBatchBeginNextID("O");
                                    _spriteBatchBegin.Invoke(SpriteSortMode.FrontToBack, BlendState.AlphaBlend, SamplerState.PointClamp, null, null, null, null);
                                    if (eventUp && currentLocation.currentEvent != null)
                                    {
                                        currentLocation.currentEvent.drawAboveAlwaysFrontLayer(spriteBatch);
                                        foreach (NPC actor3 in currentLocation.currentEvent.actors)
                                        {
                                            if (actor3.isEmoting)
                                            {
                                                Vector2 localPosition = actor3.getLocalPosition(Game1.viewport);
                                                localPosition.Y -= 140f;
                                                if (actor3.Age == 2)
                                                {
                                                    localPosition.Y += 32f;
                                                }
                                                else if (actor3.Gender == 1)
                                                {
                                                    localPosition.Y += 10f;
                                                }
                                                spriteBatch.Draw(emoteSpriteSheet, localPosition, new Microsoft.Xna.Framework.Rectangle(actor3.CurrentEmoteIndex * 16 % emoteSpriteSheet.Width, actor3.CurrentEmoteIndex * 16 / emoteSpriteSheet.Width * 16, 16, 16), Color.White, 0f, Vector2.Zero, 4f, SpriteEffects.None, (float)actor3.getStandingY() / 10000f);
                                            }
                                        }
                                    }
                                    _spriteBatchEnd.Invoke();
                                    if (drawLighting)
                                    {
                                        SetSpriteBatchBeginNextID("P");
                                        _spriteBatchBegin.Invoke(SpriteSortMode.Deferred, lightingBlend.GetValue(), SamplerState.LinearClamp, null, null, null, null);
                                        spriteBatch.Draw(lightmap, Vector2.Zero, lightmap.Bounds, Color.White, 0f, Vector2.Zero, options.lightingQuality / 2, SpriteEffects.None, 1f);
                                        if (RainManager.Instance.isRaining && (bool)currentLocation.isOutdoors && !(currentLocation is Desert))
                                        {
                                            spriteBatch.Draw(staminaRect, graphics.GraphicsDevice.Viewport.Bounds, Color.OrangeRed * 0.45f);
                                        }
                                        _spriteBatchEnd.Invoke();
                                    }
                                    SetSpriteBatchBeginNextID("Q");
                                    _spriteBatchBegin.Invoke(SpriteSortMode.Deferred, BlendState.AlphaBlend, SamplerState.PointClamp, null, null, null, null);
                                    events.RenderedWorld.RaiseEmpty();
                                    if (drawGrid)
                                    {
                                        int num = -Game1.viewport.X % 64;
                                        float num2 = -Game1.viewport.Y % 64;
                                        int num3 = num;
                                        while (true)
                                        {
                                            int num4 = num3;
                                            viewport = Game1.graphics.GraphicsDevice.Viewport;
                                            int width = viewport.Width;
                                            if (num4 < width)
                                            {
                                                SpriteBatch spriteBatch = Game1.spriteBatch;
                                                Texture2D staminaRect = Game1.staminaRect;
                                                int x = num3;
                                                int y = (int)num2;
                                                viewport = Game1.graphics.GraphicsDevice.Viewport;
                                                int height = viewport.Height;
                                                Microsoft.Xna.Framework.Rectangle destinationRectangle = new Microsoft.Xna.Framework.Rectangle(x, y, 1, height);
                                                Color color = Color.Red * 0.5f;
                                                spriteBatch.Draw(staminaRect, destinationRectangle, color);
                                                num3 += 64;
                                            }
                                            else
                                                break;
                                        }
                                        float num5 = num2;
                                        while (true)
                                        {
                                            double num4 = (double)num5;
                                            viewport = Game1.graphics.GraphicsDevice.Viewport;
                                            double height = (double)viewport.Height;
                                            if (num4 < height)
                                            {
                                                SpriteBatch spriteBatch = Game1.spriteBatch;
                                                Texture2D staminaRect = Game1.staminaRect;
                                                int x = num;
                                                int y = (int)num5;
                                                viewport = Game1.graphics.GraphicsDevice.Viewport;
                                                int width = viewport.Width;
                                                Microsoft.Xna.Framework.Rectangle destinationRectangle = new Microsoft.Xna.Framework.Rectangle(x, y, width, 1);
                                                Color color = Color.Red * 0.5f;
                                                spriteBatch.Draw(staminaRect, destinationRectangle, color);
                                                num5 += 64f;
                                            }
                                            else
                                                break;
                                        }
                                    }
                                    if ((displayHUD || eventUp) && currentBillboard == 0 && gameMode == 3 && !freezeControls && !panMode && !HostPaused)
                                    {
                                        _drawHUD.SetValue(true);
                                        if (isOutdoorMapSmallerThanViewport())
                                        {
                                            SpriteBatch spriteBatch1 = Game1.spriteBatch;
                                            Texture2D fadeToBlackRect1 = Game1.fadeToBlackRect;
                                            int width1 = -System.Math.Min(Game1.viewport.X, 4096);
                                            viewport = Game1.graphics.GraphicsDevice.Viewport;
                                            int height1 = viewport.Height;
                                            Microsoft.Xna.Framework.Rectangle destinationRectangle1 = new Microsoft.Xna.Framework.Rectangle(0, 0, width1, height1);
                                            Color black1 = Color.Black;
                                            spriteBatch1.Draw(fadeToBlackRect1, destinationRectangle1, black1);
                                            SpriteBatch spriteBatch2 = Game1.spriteBatch;
                                            Texture2D fadeToBlackRect2 = Game1.fadeToBlackRect;
                                            int x = -Game1.viewport.X + Game1.currentLocation.map.Layers[0].LayerWidth * 64;
                                            viewport = Game1.graphics.GraphicsDevice.Viewport;
                                            int width2 = System.Math.Min(4096, viewport.Width - (-Game1.viewport.X + Game1.currentLocation.map.Layers[0].LayerWidth * 64));
                                            viewport = Game1.graphics.GraphicsDevice.Viewport;
                                            int height2 = viewport.Height;
                                            Microsoft.Xna.Framework.Rectangle destinationRectangle2 = new Microsoft.Xna.Framework.Rectangle(x, 0, width2, height2);
                                            Color black2 = Color.Black;
                                            spriteBatch2.Draw(fadeToBlackRect2, destinationRectangle2, black2);
                                        }
                                        DrawGreenPlacementBounds.Invoke();
                                    }
                                }
                                if (farmEvent != null)
=======
                            if ((Game1.eventUp || Game1.killScreen) && (!Game1.killScreen && Game1.currentLocation.currentEvent != null))
                                Game1.currentLocation.currentEvent.draw(Game1.spriteBatch);
                            if (Game1.player.currentUpgrade != null && Game1.player.currentUpgrade.daysLeftTillUpgradeDone <= 3 && Game1.currentLocation.Name.Equals("Farm"))
                                Game1.spriteBatch.Draw(Game1.player.currentUpgrade.workerTexture, Game1.GlobalToLocal(Game1.viewport, Game1.player.currentUpgrade.positionOfCarpenter), new Microsoft.Xna.Framework.Rectangle?(Game1.player.currentUpgrade.getSourceRectangle()), Microsoft.Xna.Framework.Color.White, 0.0f, Vector2.Zero, 1f, SpriteEffects.None, (float)(((double)Game1.player.currentUpgrade.positionOfCarpenter.Y + 48.0) / 10000.0));
                            Game1.currentLocation.draw(Game1.spriteBatch);
                            foreach (Vector2 key in Game1.crabPotOverlayTiles.Keys)
                            {
                                Tile tile = layer.Tiles[(int)key.X, (int)key.Y];
                                if (tile != null)
                                {
                                    Vector2 local = Game1.GlobalToLocal(Game1.viewport, key * 64f);
                                    Location location = new Location((int)local.X, (int)local.Y);
                                    Game1.mapDisplayDevice.DrawTile(tile, location, (float)(((double)key.Y * 64.0 - 1.0) / 10000.0));
                                }
                            }
                            if (Game1.eventUp && Game1.currentLocation.currentEvent != null)
                            {
                                string messageToScreen = Game1.currentLocation.currentEvent.messageToScreen;
                            }
                            if (Game1.player.ActiveObject == null && (Game1.player.UsingTool || Game1.pickingTool) && (Game1.player.CurrentTool != null && (!Game1.player.CurrentTool.Name.Equals("Seeds") || Game1.pickingTool)))
                                Game1.drawTool(Game1.player);
                            if (Game1.currentLocation.Name.Equals("Farm"))
                                this.drawFarmBuildings();
                            if (Game1.tvStation >= 0)
                                Game1.spriteBatch.Draw(Game1.tvStationTexture, Game1.GlobalToLocal(Game1.viewport, new Vector2(400f, 160f)), new Microsoft.Xna.Framework.Rectangle?(new Microsoft.Xna.Framework.Rectangle(Game1.tvStation * 24, 0, 24, 15)), Microsoft.Xna.Framework.Color.White, 0.0f, Vector2.Zero, 4f, SpriteEffects.None, 1E-08f);
                            if (Game1.panMode)
                            {
                                Game1.spriteBatch.Draw(Game1.fadeToBlackRect, new Microsoft.Xna.Framework.Rectangle((int)Math.Floor((double)(Game1.getOldMouseX() + Game1.viewport.X) / 64.0) * 64 - Game1.viewport.X, (int)Math.Floor((double)(Game1.getOldMouseY() + Game1.viewport.Y) / 64.0) * 64 - Game1.viewport.Y, 64, 64), Microsoft.Xna.Framework.Color.Lime * 0.75f);
                                foreach (Warp warp in (NetList<Warp, NetRef<Warp>>)Game1.currentLocation.warps)
                                    Game1.spriteBatch.Draw(Game1.fadeToBlackRect, new Microsoft.Xna.Framework.Rectangle(warp.X * 64 - Game1.viewport.X, warp.Y * 64 - Game1.viewport.Y, 64, 64), Microsoft.Xna.Framework.Color.Red * 0.75f);
                            }
                            Game1.mapDisplayDevice.BeginScene(Game1.spriteBatch);
                            Game1.currentLocation.Map.GetLayer("Front").Draw(Game1.mapDisplayDevice, Game1.viewport, Location.Origin, false, 4);
                            Game1.mapDisplayDevice.EndScene();
                            Game1.currentLocation.drawAboveFrontLayer(Game1.spriteBatch);
                            Game1.spriteBatch.End();
                            Game1.spriteBatch.Begin(SpriteSortMode.Deferred, BlendState.AlphaBlend, SamplerState.PointClamp, (DepthStencilState)null, (RasterizerState)null);
                            if (Game1.displayFarmer && Game1.player.ActiveObject != null && ((bool)((NetFieldBase<bool, NetBool>)Game1.player.ActiveObject.bigCraftable) && this.checkBigCraftableBoundariesForFrontLayer()) && Game1.currentLocation.Map.GetLayer("Front").PickTile(new Location(Game1.player.getStandingX(), Game1.player.getStandingY()), Game1.viewport.Size) == null)
                                Game1.drawPlayerHeldObject(Game1.player);
                            else if (Game1.displayFarmer && Game1.player.ActiveObject != null && (Game1.currentLocation.Map.GetLayer("Front").PickTile(new Location((int)Game1.player.Position.X, (int)Game1.player.Position.Y - 38), Game1.viewport.Size) != null && !Game1.currentLocation.Map.GetLayer("Front").PickTile(new Location((int)Game1.player.Position.X, (int)Game1.player.Position.Y - 38), Game1.viewport.Size).TileIndexProperties.ContainsKey("FrontAlways") || Game1.currentLocation.Map.GetLayer("Front").PickTile(new Location(Game1.player.GetBoundingBox().Right, (int)Game1.player.Position.Y - 38), Game1.viewport.Size) != null && !Game1.currentLocation.Map.GetLayer("Front").PickTile(new Location(Game1.player.GetBoundingBox().Right, (int)Game1.player.Position.Y - 38), Game1.viewport.Size).TileIndexProperties.ContainsKey("FrontAlways")))
                                Game1.drawPlayerHeldObject(Game1.player);
                            if ((Game1.player.UsingTool || Game1.pickingTool) && Game1.player.CurrentTool != null && ((!Game1.player.CurrentTool.Name.Equals("Seeds") || Game1.pickingTool) && (Game1.currentLocation.Map.GetLayer("Front").PickTile(new Location(Game1.player.getStandingX(), (int)Game1.player.Position.Y - 38), Game1.viewport.Size) != null && Game1.currentLocation.Map.GetLayer("Front").PickTile(new Location(Game1.player.getStandingX(), Game1.player.getStandingY()), Game1.viewport.Size) == null)))
                                Game1.drawTool(Game1.player);
                            if (Game1.currentLocation.Map.GetLayer("AlwaysFront") != null)
                            {
                                Game1.mapDisplayDevice.BeginScene(Game1.spriteBatch);
                                Game1.currentLocation.Map.GetLayer("AlwaysFront").Draw(Game1.mapDisplayDevice, Game1.viewport, Location.Origin, false, 4);
                                Game1.mapDisplayDevice.EndScene();
                            }
                            if ((double)Game1.toolHold > 400.0 && Game1.player.CurrentTool.UpgradeLevel >= 1 && Game1.player.canReleaseTool)
                            {
                                Microsoft.Xna.Framework.Color color = Microsoft.Xna.Framework.Color.White;
                                switch ((int)((double)Game1.toolHold / 600.0) + 2)
>>>>>>> f976b5c0
                                {
                                    farmEvent.draw(spriteBatch);
                                }
<<<<<<< HEAD
                                if (dialogueUp && !nameSelectUp && !messagePause && (activeClickableMenu == null || !(activeClickableMenu is DialogueBox)))
                                {
                                    this.drawDialogueBox();
                                }
                                if (progressBar)
                                {
                                    SpriteBatch spriteBatch1 = Game1.spriteBatch;
                                    Texture2D fadeToBlackRect = Game1.fadeToBlackRect;
                                    int x1 = (Game1.graphics.GraphicsDevice.Viewport.GetTitleSafeArea().Width - Game1.dialogueWidth) / 2;
                                    rectangle = Game1.graphics.GraphicsDevice.Viewport.GetTitleSafeArea();
                                    int y1 = rectangle.Bottom - 128;
                                    int dialogueWidth = Game1.dialogueWidth;
                                    Microsoft.Xna.Framework.Rectangle destinationRectangle1 = new Microsoft.Xna.Framework.Rectangle(x1, y1, dialogueWidth, 32);
                                    Color lightGray = Color.LightGray;
                                    spriteBatch1.Draw(fadeToBlackRect, destinationRectangle1, lightGray);
                                    SpriteBatch spriteBatch2 = Game1.spriteBatch;
                                    Texture2D staminaRect = Game1.staminaRect;
                                    int x2 = (Game1.graphics.GraphicsDevice.Viewport.GetTitleSafeArea().Width - Game1.dialogueWidth) / 2;
                                    rectangle = Game1.graphics.GraphicsDevice.Viewport.GetTitleSafeArea();
                                    int y2 = rectangle.Bottom - 128;
                                    int width = (int)((double)Game1.pauseAccumulator / (double)Game1.pauseTime * (double)Game1.dialogueWidth);
                                    Microsoft.Xna.Framework.Rectangle destinationRectangle2 = new Microsoft.Xna.Framework.Rectangle(x2, y2, width, 32);
                                    Color dimGray = Color.DimGray;
                                    spriteBatch2.Draw(staminaRect, destinationRectangle2, dimGray);
                                }
                                if (RainManager.Instance.isRaining && currentLocation != null && (bool)currentLocation.isOutdoors && !(currentLocation is Desert))
=======
                                Game1.spriteBatch.Draw(Game1.littleEffect, new Microsoft.Xna.Framework.Rectangle((int)Game1.player.getLocalPosition(Game1.viewport).X - 2, (int)Game1.player.getLocalPosition(Game1.viewport).Y - (Game1.player.CurrentTool.Name.Equals("Watering Can") ? 0 : 64) - 2, (int)((double)Game1.toolHold % 600.0 * 0.0799999982118607) + 4, 12), Microsoft.Xna.Framework.Color.Black);
                                Game1.spriteBatch.Draw(Game1.littleEffect, new Microsoft.Xna.Framework.Rectangle((int)Game1.player.getLocalPosition(Game1.viewport).X, (int)Game1.player.getLocalPosition(Game1.viewport).Y - (Game1.player.CurrentTool.Name.Equals("Watering Can") ? 0 : 64), (int)((double)Game1.toolHold % 600.0 * 0.0799999982118607), 8), color);
                            }
                            this.drawWeather(gameTime, target_screen);
                            if (Game1.farmEvent != null)
                                Game1.farmEvent.draw(Game1.spriteBatch);
                            if ((double)Game1.currentLocation.LightLevel > 0.0 && Game1.timeOfDay < 2000)
                            {
                                SpriteBatch spriteBatch = Game1.spriteBatch;
                                Texture2D fadeToBlackRect = Game1.fadeToBlackRect;
                                viewport = Game1.graphics.GraphicsDevice.Viewport;
                                Microsoft.Xna.Framework.Rectangle bounds = viewport.Bounds;
                                Microsoft.Xna.Framework.Color color = Microsoft.Xna.Framework.Color.Black * Game1.currentLocation.LightLevel;
                                spriteBatch.Draw(fadeToBlackRect, bounds, color);
                            }
                            if (Game1.screenGlow)
                            {
                                SpriteBatch spriteBatch = Game1.spriteBatch;
                                Texture2D fadeToBlackRect = Game1.fadeToBlackRect;
                                viewport = Game1.graphics.GraphicsDevice.Viewport;
                                Microsoft.Xna.Framework.Rectangle bounds = viewport.Bounds;
                                Microsoft.Xna.Framework.Color color = Game1.screenGlowColor * Game1.screenGlowAlpha;
                                spriteBatch.Draw(fadeToBlackRect, bounds, color);
                            }
                            Game1.currentLocation.drawAboveAlwaysFrontLayer(Game1.spriteBatch);
                            if (Game1.player.CurrentTool != null && Game1.player.CurrentTool is FishingRod && ((Game1.player.CurrentTool as FishingRod).isTimingCast || (double)(Game1.player.CurrentTool as FishingRod).castingChosenCountdown > 0.0 || ((Game1.player.CurrentTool as FishingRod).fishCaught || (Game1.player.CurrentTool as FishingRod).showingTreasure)))
                                Game1.player.CurrentTool.draw(Game1.spriteBatch);
                            Game1.spriteBatch.End();
                            Game1.spriteBatch.Begin(SpriteSortMode.FrontToBack, BlendState.AlphaBlend, SamplerState.PointClamp, (DepthStencilState)null, (RasterizerState)null);
                            if (Game1.eventUp && Game1.currentLocation.currentEvent != null)
                            {
                                foreach (NPC actor in Game1.currentLocation.currentEvent.actors)
                                {
                                    if (actor.isEmoting)
                                    {
                                        Vector2 localPosition = actor.getLocalPosition(Game1.viewport);
                                        localPosition.Y -= 140f;
                                        if (actor.Age == 2)
                                            localPosition.Y += 32f;
                                        else if (actor.Gender == 1)
                                            localPosition.Y += 10f;
                                        Game1.spriteBatch.Draw(Game1.emoteSpriteSheet, localPosition, new Microsoft.Xna.Framework.Rectangle?(new Microsoft.Xna.Framework.Rectangle(actor.CurrentEmoteIndex * 16 % Game1.emoteSpriteSheet.Width, actor.CurrentEmoteIndex * 16 / Game1.emoteSpriteSheet.Width * 16, 16, 16)), Microsoft.Xna.Framework.Color.White, 0.0f, Vector2.Zero, 4f, SpriteEffects.None, (float)actor.getStandingY() / 10000f);
                                    }
                                }
                            }
                            Game1.spriteBatch.End();
                            if (Game1.drawLighting)
                            {
                                Game1.spriteBatch.Begin(SpriteSortMode.Deferred, this.lightingBlend, SamplerState.LinearClamp, (DepthStencilState)null, (RasterizerState)null);
                                Game1.spriteBatch.Draw((Texture2D)Game1.lightmap, Vector2.Zero, new Microsoft.Xna.Framework.Rectangle?(Game1.lightmap.Bounds), Microsoft.Xna.Framework.Color.White, 0.0f, Vector2.Zero, (float)(Game1.options.lightingQuality / 2), SpriteEffects.None, 1f);
                                if (Game1.isRaining && (bool)((NetFieldBase<bool, NetBool>)Game1.currentLocation.isOutdoors) && !(Game1.currentLocation is Desert))
>>>>>>> f976b5c0
                                {
                                    SpriteBatch spriteBatch = Game1.spriteBatch;
                                    Texture2D staminaRect = Game1.staminaRect;
                                    viewport = Game1.graphics.GraphicsDevice.Viewport;
                                    Microsoft.Xna.Framework.Rectangle bounds = viewport.Bounds;
<<<<<<< HEAD
                                    Color color = Color.Blue * 0.2f;
=======
                                    Microsoft.Xna.Framework.Color color = Microsoft.Xna.Framework.Color.OrangeRed * 0.45f;
>>>>>>> f976b5c0
                                    spriteBatch.Draw(staminaRect, bounds, color);
                                }
                                if ((messagePause || globalFade) && dialogueUp)
                                {
<<<<<<< HEAD
                                    this.drawDialogueBox();
                                }
                                foreach (TemporaryAnimatedSprite screenOverlayTempSprite in screenOverlayTempSprites)
                                {
                                    screenOverlayTempSprite.draw(spriteBatch, localPosition: true, 0, 0, 1f);
                                }
                                if (debugMode)
                                {
                                    System.Text.StringBuilder debugStringBuilder = _debugStringBuilder.GetValue();
                                    debugStringBuilder.Clear();
                                    if (panMode)
                                    {
                                        debugStringBuilder.Append((getOldMouseX() + Game1.viewport.X) / 64);
                                        debugStringBuilder.Append(",");
                                        debugStringBuilder.Append((getOldMouseY() + Game1.viewport.Y) / 64);
=======
                                    int num4 = num3;
                                    viewport = Game1.graphics.GraphicsDevice.Viewport;
                                    int width = viewport.Width;
                                    if (num4 < width)
                                    {
                                        SpriteBatch spriteBatch = Game1.spriteBatch;
                                        Texture2D staminaRect = Game1.staminaRect;
                                        int x = num3;
                                        int y = (int)num2;
                                        viewport = Game1.graphics.GraphicsDevice.Viewport;
                                        int height = viewport.Height;
                                        Microsoft.Xna.Framework.Rectangle destinationRectangle = new Microsoft.Xna.Framework.Rectangle(x, y, 1, height);
                                        Microsoft.Xna.Framework.Color color = Microsoft.Xna.Framework.Color.Red * 0.5f;
                                        spriteBatch.Draw(staminaRect, destinationRectangle, color);
                                        num3 += 64;
>>>>>>> f976b5c0
                                    }
                                    else
                                    {
                                        debugStringBuilder.Append("player: ");
                                        debugStringBuilder.Append(player.getStandingX() / 64);
                                        debugStringBuilder.Append(", ");
                                        debugStringBuilder.Append(player.getStandingY() / 64);
                                    }
                                    debugStringBuilder.Append(" mouseTransparency: ");
                                    debugStringBuilder.Append(mouseCursorTransparency);
                                    debugStringBuilder.Append(" mousePosition: ");
                                    debugStringBuilder.Append(getMouseX());
                                    debugStringBuilder.Append(",");
                                    debugStringBuilder.Append(getMouseY());
                                    debugStringBuilder.Append(System.Environment.NewLine);
                                    debugStringBuilder.Append("debugOutput: ");
                                    debugStringBuilder.Append(debugOutput);
                                    spriteBatch.DrawString(smallFont, debugStringBuilder, new Vector2(base.GraphicsDevice.Viewport.GetTitleSafeArea().X, base.GraphicsDevice.Viewport.GetTitleSafeArea().Y + smallFont.LineSpacing * 8), Color.Red, 0f, Vector2.Zero, 1f, SpriteEffects.None, 0.09999999f);
                                }
                                if (showKeyHelp)
                                {
<<<<<<< HEAD
                                    spriteBatch.DrawString(smallFont, keyHelpString, new Vector2(64f, (float)(Game1.viewport.Height - 64 - (dialogueUp ? (192 + (isQuestion ? (questionChoices.Count * 64) : 0)) : 0)) - smallFont.MeasureString(keyHelpString).Y), Color.LightGray, 0f, Vector2.Zero, 1f, SpriteEffects.None, 0.9999999f);
                                }
                                if (activeClickableMenu != null)
                                {
                                    _drawActiveClickableMenu.SetValue(true);
                                    events.RenderingActiveMenu.RaiseEmpty();
#if !SMAPI_3_0_STRICT
                                    events.Legacy_OnPreRenderGuiEvent.Raise();
#endif
                                    if (activeClickableMenu is CarpenterMenu)
                                    {
                                        ((CarpenterMenu)activeClickableMenu).DrawPlacementSquares(spriteBatch);
=======
                                    double num4 = (double)num5;
                                    viewport = Game1.graphics.GraphicsDevice.Viewport;
                                    double height = (double)viewport.Height;
                                    if (num4 < height)
                                    {
                                        SpriteBatch spriteBatch = Game1.spriteBatch;
                                        Texture2D staminaRect = Game1.staminaRect;
                                        int x = num1;
                                        int y = (int)num5;
                                        viewport = Game1.graphics.GraphicsDevice.Viewport;
                                        int width = viewport.Width;
                                        Microsoft.Xna.Framework.Rectangle destinationRectangle = new Microsoft.Xna.Framework.Rectangle(x, y, width, 1);
                                        Microsoft.Xna.Framework.Color color = Microsoft.Xna.Framework.Color.Red * 0.5f;
                                        spriteBatch.Draw(staminaRect, destinationRectangle, color);
                                        num5 += 64f;
>>>>>>> f976b5c0
                                    }
                                    else if (activeClickableMenu is MuseumMenu)
                                    {
                                        ((MuseumMenu)activeClickableMenu).DrawPlacementGrid(spriteBatch);
                                    }
                                    if (!IsActiveClickableMenuUnscaled && !IsActiveClickableMenuNativeScaled)
                                    {
                                        activeClickableMenu.draw(spriteBatch);
                                    }
                                    events.RenderedActiveMenu.RaiseEmpty();
#if !SMAPI_3_0_STRICT
                                    events.Legacy_OnPostRenderGuiEvent.Raise();
#endif
                                }
<<<<<<< HEAD
                                else if (farmEvent != null)
                                {
                                    farmEvent.drawAboveEverything(spriteBatch);
                                }
                                if (HostPaused)
                                {
                                    string s = content.LoadString("Strings\\StringsFromCSFiles:DayTimeMoneyBox.cs.10378");
                                    SpriteText.drawStringWithScrollBackground(spriteBatch, s, 96, 32);
                                }
                                events.Rendered.RaiseEmpty();
#if !SMAPI_3_0_STRICT
                                events.Legacy_OnPostRenderEvent.Raise();
#endif
                                _spriteBatchEnd.Invoke();
                                this.drawOverlays(spriteBatch);
                                this.renderScreenBuffer(BlendState.Opaque, toBuffer);
                                if (_drawHUD.GetValue())
                                {
                                    DrawDayTimeMoneyBox.Invoke();
                                    SetSpriteBatchBeginNextID("A-C");
                                    SpriteBatchBegin.Invoke(1f);
                                    events.RenderingHud.RaiseEmpty();
#if !SMAPI_3_0_STRICT
                                    events.Legacy_OnPreRenderHudEvent.Raise();
#endif
                                    this.DrawHUD();
                                    if (currentLocation != null && !(activeClickableMenu is GameMenu) && !(activeClickableMenu is QuestLog))
                                    {
                                        currentLocation.drawAboveAlwaysFrontLayerText(spriteBatch);
                                    }
                                    DrawAfterMap.Invoke();
                                    events.RenderedHud.RaiseEmpty();
#if !SMAPI_3_0_STRICT
                                    events.Legacy_OnPostRenderHudEvent.Raise();
#endif
                                    _spriteBatchEnd.Invoke();
                                    if (tutorialManager != null)
                                    {
                                        SetSpriteBatchBeginNextID("A-D");
                                        SpriteBatchBegin.Invoke(options.zoomLevel);
                                        tutorialManager.draw(spriteBatch);
                                        _spriteBatchEnd.Invoke();
                                    }
                                    DrawToolbar.Invoke();
                                    DrawVirtualJoypad.Invoke();
                                }
                                DrawFadeToBlackFullScreenRect.Invoke();
                                SetSpriteBatchBeginNextID("A-E");
                                SpriteBatchBegin.Invoke(1f);
                                DrawChatBox.Invoke();
                                _spriteBatchEnd.Invoke();
                                if (_drawActiveClickableMenu.GetValue())
                                {
                                    DrawDialogueBoxForPinchZoom.Invoke();
                                    DrawUnscaledActiveClickableMenuForPinchZoom.Invoke();
                                    DrawNativeScaledActiveClickableMenuForPinchZoom.Invoke();
                                }
                                SpriteBatchBegin.Invoke(Game1.options.zoomLevel);
                                events.Rendered.RaiseEmpty();
#if !SMAPI_3_0_STRICT
                                events.Legacy_OnPostRenderEvent.Raise();
#endif
                                _spriteBatchEnd.Invoke();
                                if (_drawHUD.GetValue() && hudMessages.Count > 0 && (!eventUp || isFestival()))
                                {
                                    SetSpriteBatchBeginNextID("A-F");
                                    SpriteBatchBegin.Invoke(NativeZoomLevel);
                                    DrawHUDMessages.Invoke();
                                    _spriteBatchEnd.Invoke();
                                }
                                if (CurrentEvent != null && CurrentEvent.skippable && (activeClickableMenu == null || (activeClickableMenu != null && !(activeClickableMenu is MenuWithInventory))))
                                {
                                    SetSpriteBatchBeginNextID("A-G");
                                    SpriteBatchBegin.Invoke(NativeZoomLevel);
                                    CurrentEvent.DrawSkipButton(spriteBatch);
                                    _spriteBatchEnd.Invoke();
                                }
                                DrawTutorialUI.Invoke();
                            }
                        }
=======
                            }
                            if (Game1.currentBillboard != 0 && !this.takingMapScreenshot)
                                this.drawBillboard();
                            if (!Game1.eventUp && Game1.farmEvent == null && (Game1.currentBillboard == 0 && Game1.gameMode == (byte)3) && (!this.takingMapScreenshot && Game1.isOutdoorMapSmallerThanViewport()))
                            {
                                SpriteBatch spriteBatch1 = Game1.spriteBatch;
                                Texture2D fadeToBlackRect1 = Game1.fadeToBlackRect;
                                int width1 = -Math.Min(Game1.viewport.X, 4096);
                                viewport = Game1.graphics.GraphicsDevice.Viewport;
                                int height1 = viewport.Height;
                                Microsoft.Xna.Framework.Rectangle destinationRectangle1 = new Microsoft.Xna.Framework.Rectangle(0, 0, width1, height1);
                                Microsoft.Xna.Framework.Color black1 = Microsoft.Xna.Framework.Color.Black;
                                spriteBatch1.Draw(fadeToBlackRect1, destinationRectangle1, black1);
                                SpriteBatch spriteBatch2 = Game1.spriteBatch;
                                Texture2D fadeToBlackRect2 = Game1.fadeToBlackRect;
                                int x = -Game1.viewport.X + Game1.currentLocation.map.Layers[0].LayerWidth * 64;
                                viewport = Game1.graphics.GraphicsDevice.Viewport;
                                int width2 = Math.Min(4096, viewport.Width - (-Game1.viewport.X + Game1.currentLocation.map.Layers[0].LayerWidth * 64));
                                viewport = Game1.graphics.GraphicsDevice.Viewport;
                                int height2 = viewport.Height;
                                Microsoft.Xna.Framework.Rectangle destinationRectangle2 = new Microsoft.Xna.Framework.Rectangle(x, 0, width2, height2);
                                Microsoft.Xna.Framework.Color black2 = Microsoft.Xna.Framework.Color.Black;
                                spriteBatch2.Draw(fadeToBlackRect2, destinationRectangle2, black2);
                            }
                            if ((Game1.displayHUD || Game1.eventUp) && (Game1.currentBillboard == 0 && Game1.gameMode == (byte)3) && (!Game1.freezeControls && !Game1.panMode && (!Game1.HostPaused && !this.takingMapScreenshot)))
                            {
                                events.RenderingHud.RaiseEmpty();
                                this.drawHUD();
                                events.RenderedHud.RaiseEmpty();
                            }
                            else if (Game1.activeClickableMenu == null)
                            {
                                FarmEvent farmEvent = Game1.farmEvent;
                            }
                            if (Game1.hudMessages.Count > 0 && !this.takingMapScreenshot)
                            {
                                for (int i = Game1.hudMessages.Count - 1; i >= 0; --i)
                                    Game1.hudMessages[i].draw(Game1.spriteBatch, i);
                            }
                        }
                        if (Game1.farmEvent != null)
                            Game1.farmEvent.draw(Game1.spriteBatch);
                        if (Game1.dialogueUp && !Game1.nameSelectUp && !Game1.messagePause && ((Game1.activeClickableMenu == null || !(Game1.activeClickableMenu is DialogueBox)) && !this.takingMapScreenshot))
                            this.drawDialogueBox();
                        if (Game1.progressBar && !this.takingMapScreenshot)
                        {
                            Game1.spriteBatch.Draw(Game1.fadeToBlackRect, new Microsoft.Xna.Framework.Rectangle((Game1.graphics.GraphicsDevice.Viewport.GetTitleSafeArea().Width - Game1.dialogueWidth) / 2, Game1.graphics.GraphicsDevice.Viewport.GetTitleSafeArea().Bottom - 128, Game1.dialogueWidth, 32), Microsoft.Xna.Framework.Color.LightGray);
                            Game1.spriteBatch.Draw(Game1.staminaRect, new Microsoft.Xna.Framework.Rectangle((Game1.graphics.GraphicsDevice.Viewport.GetTitleSafeArea().Width - Game1.dialogueWidth) / 2, Game1.graphics.GraphicsDevice.Viewport.GetTitleSafeArea().Bottom - 128, (int)((double)Game1.pauseAccumulator / (double)Game1.pauseTime * (double)Game1.dialogueWidth), 32), Microsoft.Xna.Framework.Color.DimGray);
                        }
                        if (Game1.eventUp && Game1.currentLocation != null && Game1.currentLocation.currentEvent != null)
                            Game1.currentLocation.currentEvent.drawAfterMap(Game1.spriteBatch);
                        if (Game1.isRaining && Game1.currentLocation != null && ((bool)((NetFieldBase<bool, NetBool>)Game1.currentLocation.isOutdoors) && !(Game1.currentLocation is Desert)))
                        {
                            SpriteBatch spriteBatch = Game1.spriteBatch;
                            Texture2D staminaRect = Game1.staminaRect;
                            viewport = Game1.graphics.GraphicsDevice.Viewport;
                            Microsoft.Xna.Framework.Rectangle bounds = viewport.Bounds;
                            Microsoft.Xna.Framework.Color color = Microsoft.Xna.Framework.Color.Blue * 0.2f;
                            spriteBatch.Draw(staminaRect, bounds, color);
                        }
                        if ((Game1.fadeToBlack || Game1.globalFade) && !Game1.menuUp && ((!Game1.nameSelectUp || Game1.messagePause) && !this.takingMapScreenshot))
                        {
                            SpriteBatch spriteBatch = Game1.spriteBatch;
                            Texture2D fadeToBlackRect = Game1.fadeToBlackRect;
                            viewport = Game1.graphics.GraphicsDevice.Viewport;
                            Microsoft.Xna.Framework.Rectangle bounds = viewport.Bounds;
                            Microsoft.Xna.Framework.Color color = Microsoft.Xna.Framework.Color.Black * (Game1.gameMode == (byte)0 ? 1f - Game1.fadeToBlackAlpha : Game1.fadeToBlackAlpha);
                            spriteBatch.Draw(fadeToBlackRect, bounds, color);
                        }
                        else if ((double)Game1.flashAlpha > 0.0 && !this.takingMapScreenshot)
                        {
                            if (Game1.options.screenFlash)
                            {
                                SpriteBatch spriteBatch = Game1.spriteBatch;
                                Texture2D fadeToBlackRect = Game1.fadeToBlackRect;
                                viewport = Game1.graphics.GraphicsDevice.Viewport;
                                Microsoft.Xna.Framework.Rectangle bounds = viewport.Bounds;
                                Microsoft.Xna.Framework.Color color = Microsoft.Xna.Framework.Color.White * Math.Min(1f, Game1.flashAlpha);
                                spriteBatch.Draw(fadeToBlackRect, bounds, color);
                            }
                            Game1.flashAlpha -= 0.1f;
                        }
                        if ((Game1.messagePause || Game1.globalFade) && (Game1.dialogueUp && !this.takingMapScreenshot))
                            this.drawDialogueBox();
                        if (!this.takingMapScreenshot)
                        {
                            foreach (TemporaryAnimatedSprite overlayTempSprite in Game1.screenOverlayTempSprites)
                                overlayTempSprite.draw(Game1.spriteBatch, true, 0, 0, 1f);
                        }
                        if (Game1.debugMode)
                        {
                            StringBuilder debugStringBuilder = Game1._debugStringBuilder;
                            debugStringBuilder.Clear();
                            if (Game1.panMode)
                            {
                                debugStringBuilder.Append((Game1.getOldMouseX() + Game1.viewport.X) / 64);
                                debugStringBuilder.Append(",");
                                debugStringBuilder.Append((Game1.getOldMouseY() + Game1.viewport.Y) / 64);
                            }
                            else
                            {
                                debugStringBuilder.Append("player: ");
                                debugStringBuilder.Append(Game1.player.getStandingX() / 64);
                                debugStringBuilder.Append(", ");
                                debugStringBuilder.Append(Game1.player.getStandingY() / 64);
                            }
                            debugStringBuilder.Append(" mouseTransparency: ");
                            debugStringBuilder.Append(Game1.mouseCursorTransparency);
                            debugStringBuilder.Append(" mousePosition: ");
                            debugStringBuilder.Append(Game1.getMouseX());
                            debugStringBuilder.Append(",");
                            debugStringBuilder.Append(Game1.getMouseY());
                            debugStringBuilder.Append(Environment.NewLine);
                            debugStringBuilder.Append(" mouseWorldPosition: ");
                            debugStringBuilder.Append(Game1.getMouseX() + Game1.viewport.X);
                            debugStringBuilder.Append(",");
                            debugStringBuilder.Append(Game1.getMouseY() + Game1.viewport.Y);
                            debugStringBuilder.Append("  debugOutput: ");
                            debugStringBuilder.Append(Game1.debugOutput);
                            Game1.spriteBatch.DrawString(Game1.smallFont, debugStringBuilder, new Vector2((float)this.GraphicsDevice.Viewport.GetTitleSafeArea().X, (float)(this.GraphicsDevice.Viewport.GetTitleSafeArea().Y + Game1.smallFont.LineSpacing * 8)), Microsoft.Xna.Framework.Color.Red, 0.0f, Vector2.Zero, 1f, SpriteEffects.None, 0.9999999f);
                        }
                        if (Game1.showKeyHelp && !this.takingMapScreenshot)
                            Game1.spriteBatch.DrawString(Game1.smallFont, Game1.keyHelpString, new Vector2(64f, (float)(Game1.viewport.Height - 64 - (Game1.dialogueUp ? 192 + (Game1.isQuestion ? Game1.questionChoices.Count * 64 : 0) : 0)) - Game1.smallFont.MeasureString(Game1.keyHelpString).Y), Microsoft.Xna.Framework.Color.LightGray, 0.0f, Vector2.Zero, 1f, SpriteEffects.None, 0.9999999f);
                        if (Game1.activeClickableMenu != null && !this.takingMapScreenshot)
                        {
                            try
                            {
                                events.RenderingActiveMenu.RaiseEmpty();
                                Game1.activeClickableMenu.draw(Game1.spriteBatch);
                                events.RenderedActiveMenu.RaiseEmpty();
                            }
                            catch (Exception ex)
                            {
                                this.Monitor.Log($"The {Game1.activeClickableMenu.GetType().FullName} menu crashed while drawing itself. SMAPI will force it to exit to avoid crashing the game.\n{ex.GetLogSummary()}", LogLevel.Error);
                                Game1.activeClickableMenu.exitThisMenu();
                            }
                        }
                        else if (Game1.farmEvent != null)
                            Game1.farmEvent.drawAboveEverything(Game1.spriteBatch);
                        if (Game1.emoteMenu != null && !this.takingMapScreenshot)
                            Game1.emoteMenu.draw(Game1.spriteBatch);
                        if (Game1.HostPaused && !this.takingMapScreenshot)
                        {
                            string s = Game1.content.LoadString("Strings\\StringsFromCSFiles:DayTimeMoneyBox.cs.10378");
                            SpriteText.drawStringWithScrollBackground(Game1.spriteBatch, s, 96, 32, "", 1f, -1, SpriteText.ScrollTextAlignment.Left);
                        }

                        events.Rendered.RaiseEmpty();
                        Game1.spriteBatch.End();
                        this.drawOverlays(Game1.spriteBatch);
                        this.renderScreenBuffer(target_screen);
>>>>>>> f976b5c0
                    }
                }
            }
        }

        /// <summary>Immediately exit the game without saving. This should only be invoked when an irrecoverable fatal error happens that risks save corruption or game-breaking bugs.</summary>
        /// <param name="message">The fatal log message.</param>
        private void ExitGameImmediately(string message)
        {
            this.Monitor.LogFatal(message);
            this.CancellationToken.Cancel();
        }
    }
}<|MERGE_RESOLUTION|>--- conflicted
+++ resolved
@@ -27,7 +27,6 @@
 using StardewValley.Events;
 using StardewValley.Locations;
 using StardewValley.Menus;
-<<<<<<< HEAD
 using StardewValley.Minigames;
 using StardewValley.TerrainFeatures;
 using StardewValley.Tools;
@@ -35,12 +34,7 @@
 using xTile.Layers;
 using xTile.ObjectModel;
 using SObject = StardewValley.Object;
-=======
-using StardewValley.Tools;
-using xTile.Dimensions;
-using xTile.Layers;
 using xTile.Tiles;
->>>>>>> f976b5c0
 
 namespace StardewModdingAPI.Framework
 {
@@ -99,16 +93,14 @@
         /// <summary>Simplifies access to private game code.</summary>
         private readonly Reflector Reflection;
 
-<<<<<<< HEAD
+        /// <summary>Encapsulates access to SMAPI core translations.</summary>
+        private readonly Translator Translator;
+
+        /// <summary>Propagates notification that SMAPI should exit.</summary>
+        private readonly CancellationTokenSource CancellationToken;
+
         /// <summary>A callback to invoke the first time *any* game content manager loads an asset.</summary>
         private readonly Action OnLoadingFirstAsset;
-=======
-        /// <summary>Encapsulates access to SMAPI core translations.</summary>
-        private readonly Translator Translator;
-
-        /// <summary>Propagates notification that SMAPI should exit.</summary>
-        private readonly CancellationTokenSource CancellationToken;
->>>>>>> f976b5c0
 
         /****
         ** Game state
@@ -151,15 +143,11 @@
         /// <remarks>This property must be threadsafe, since it's accessed from a separate console input thread.</remarks>
         public ConcurrentQueue<string> CommandQueue { get; } = new ConcurrentQueue<string>();
 
-<<<<<<< HEAD
         public static SGame instance;
-
-        public bool IsGameSuspended;
-=======
         /// <summary>Asset interceptors added or removed since the last tick.</summary>
         private readonly List<AssetInterceptorChange> ReloadAssetInterceptorsQueue = new List<AssetInterceptorChange>();
 
->>>>>>> f976b5c0
+        public bool IsGameSuspended;
 
         public bool IsAfterInitialize = false;
         /*********
@@ -380,11 +368,7 @@
                 bool saveParsed = false;
                 if (Game1.currentLoader != null)
                 {
-<<<<<<< HEAD
-                    //this.Monitor.Log("Game loader synchronising...", LogLevel.Trace);
-=======
                     this.Monitor.Log("Game loader synchronizing...", LogLevel.Trace);
->>>>>>> f976b5c0
                     while (Game1.currentLoader?.MoveNext() == true)
                     {
                         // raise load stage changed
@@ -580,12 +564,8 @@
                 /*********
                 ** Display in-game warnings
                 *********/
-<<<<<<< HEAD
-                if (this.Watchers.LocaleWatcher.IsChanged || SGame.TicksElapsed == 0)
-=======
                 // save content removed
                 if (this.IsSaveContentRemoved && Context.IsWorldReady)
->>>>>>> f976b5c0
                 {
                     this.IsSaveContentRemoved = false;
                     Game1.addHUDMessage(new HUDMessage(this.Translator.Get("warn.invalid-content-removed"), HUDMessage.error_type));
@@ -707,18 +687,13 @@
                         }
                     }
 
-<<<<<<< HEAD
-                /*********
-                ** Menu events
-                *********/
-                if (this.Watchers.ActiveMenuWatcher.IsChanged)
-                {
-                    IClickableMenu was = this.Watchers.ActiveMenuWatcher.PreviousValue;
-                    IClickableMenu now = this.Watchers.ActiveMenuWatcher.CurrentValue;
-                    this.Watchers.ActiveMenuWatcher.Reset(); // reset here so a mod changing the menu will be raised as a new event afterwards
-
-                    if (this.Monitor.IsVerbose)
-                        this.Monitor.Log($"Context: menu changed from {was?.GetType().FullName ?? "none"} to {now?.GetType().FullName ?? "none"}.", LogLevel.Trace);
+                    /*********
+                    ** Menu events
+                    *********/
+                    if (state.ActiveMenu.IsChanged)
+                    {
+                        if (this.Monitor.IsVerbose)
+                            this.Monitor.Log($"Context: menu changed from {state.ActiveMenu.Old?.GetType().FullName ?? "none"} to {state.ActiveMenu.New?.GetType().FullName ?? "none"}.", LogLevel.Trace);
 
                     // raise menu events
                     int forSaleCount = 0;
@@ -731,12 +706,6 @@
                         forSaleCount = forSale.Count;
                     }
                     events.MenuChanged.Raise(new MenuChangedEventArgs(was, now));
-#if !SMAPI_3_0_STRICT
-                    if (now != null)
-                        events.Legacy_MenuChanged.Raise(new EventArgsClickableMenuChanged(was, now));
-                    else
-                        events.Legacy_MenuClosed.Raise(new EventArgsClickableMenuClosed(was));
-#endif
 
                     if (now is GameMenu gameMenu)
                     {
@@ -763,19 +732,6 @@
                         }
                     }
                 }
-=======
-                    /*********
-                    ** Menu events
-                    *********/
-                    if (state.ActiveMenu.IsChanged)
-                    {
-                        if (this.Monitor.IsVerbose)
-                            this.Monitor.Log($"Context: menu changed from {state.ActiveMenu.Old?.GetType().FullName ?? "none"} to {state.ActiveMenu.New?.GetType().FullName ?? "none"}.", LogLevel.Trace);
->>>>>>> f976b5c0
-
-                        // raise menu events
-                        events.MenuChanged.Raise(new MenuChangedEventArgs(state.ActiveMenu.Old, state.ActiveMenu.New));
-                    }
 
                     /*********
                     ** World & player events
@@ -953,7 +909,6 @@
             Context.IsInDrawLoop = true;
             try
             {
-<<<<<<< HEAD
                 if (SGameConsole.Instance.isVisible)
                 {
                     Game1.game1.GraphicsDevice.SetRenderTarget(Game1.game1.screen);
@@ -988,9 +943,6 @@
                     return;
                 }
                 this.DrawImpl(gameTime);
-=======
-                this.DrawImpl(gameTime, target_screen);
->>>>>>> f976b5c0
                 this.DrawCrashTimer.Reset();
             }
             catch (Exception ex)
@@ -1036,7 +988,6 @@
         [SuppressMessage("ReSharper", "RedundantTypeArgumentsOfMethod", Justification = "copied from game code as-is")]
         [SuppressMessage("SMAPI.CommonErrors", "AvoidNetField", Justification = "copied from game code as-is")]
         [SuppressMessage("SMAPI.CommonErrors", "AvoidImplicitNetFieldCast", Justification = "copied from game code as-is")]
-<<<<<<< HEAD
         private void DrawImpl(GameTime gameTime, RenderTarget2D toBuffer = null)
         {
             var events = this.Events;
@@ -1079,63 +1030,17 @@
                 {
                     base.GraphicsDevice.Clear(bgColor.GetValue());
                     if (Game1.showInterDayScroll)
-=======
-        private void DrawImpl(GameTime gameTime, RenderTarget2D target_screen)
-        {
-            var events = this.Events;
-
-            if (Game1._newDayTask != null)
-            {
-                this.GraphicsDevice.Clear(Game1.bgColor);
-            }
-            else
-            {
-                if (target_screen != null)
-                    this.GraphicsDevice.SetRenderTarget(target_screen);
-                if (this.IsSaving)
-                {
-                    this.GraphicsDevice.Clear(Game1.bgColor);
-                    IClickableMenu activeClickableMenu = Game1.activeClickableMenu;
-                    if (activeClickableMenu != null)
-                    {
-                        Game1.spriteBatch.Begin(SpriteSortMode.Deferred, BlendState.AlphaBlend, SamplerState.PointClamp, (DepthStencilState)null, (RasterizerState)null);
-                        events.Rendering.RaiseEmpty();
-                        try
-                        {
-                            events.RenderingActiveMenu.RaiseEmpty();
-                            activeClickableMenu.draw(Game1.spriteBatch);
-                            events.RenderedActiveMenu.RaiseEmpty();
-                        }
-                        catch (Exception ex)
-                        {
-                            this.Monitor.Log($"The {activeClickableMenu.GetType().FullName} menu crashed while drawing itself during save. SMAPI will force it to exit to avoid crashing the game.\n{ex.GetLogSummary()}", LogLevel.Error);
-                            activeClickableMenu.exitThisMenu();
-                        }
-                        events.Rendered.RaiseEmpty();
-                        Game1.spriteBatch.End();
-                    }
-                    if (Game1.overlayMenu != null)
->>>>>>> f976b5c0
                     {
                         Matrix value = Matrix.CreateScale(1f);
                         Game1.spriteBatch.Begin(SpriteSortMode.Deferred, BlendState.AlphaBlend, SamplerState.PointClamp, null, null, null, new Matrix?(value));
                         SpriteText.drawStringWithScrollCenteredAt(Game1.spriteBatch, Game1.content.LoadString("Strings\\UI:please_wait"), base.GraphicsDevice.Viewport.Width / 2, base.GraphicsDevice.Viewport.Height / 2, "", 1f, -1, 0, 0.088f, false);
                         Game1.spriteBatch.End();
                     }
-<<<<<<< HEAD
                     return;
                 }
                 else
                 {
                     if (options.zoomLevel != 1f)
-=======
-                    this.renderScreenBuffer(target_screen);
-                }
-                else
-                {
-                    this.GraphicsDevice.Clear(Game1.bgColor);
-                    if (Game1.activeClickableMenu != null && Game1.options.showMenuBackground && Game1.activeClickableMenu.showWithoutTransparencyIfOptionIsSet())
->>>>>>> f976b5c0
                     {
                         base.GraphicsDevice.SetRenderTarget(this.screen);
                     }
@@ -1145,7 +1050,6 @@
                         this.renderScreenBuffer(BlendState.Opaque, toBuffer);
                         if (activeClickableMenu != null)
                         {
-<<<<<<< HEAD
                             if (IsActiveClickableMenuNativeScaled)
                             {
                                 BackupViewportAndZoom(divideByZoom: true);
@@ -1217,80 +1121,6 @@
                             RestoreViewportAndZoom();
                         }
                         return;
-=======
-                            Game1.activeClickableMenu.drawBackground(Game1.spriteBatch);
-                            events.RenderingActiveMenu.RaiseEmpty();
-                            Game1.activeClickableMenu.draw(Game1.spriteBatch);
-                            events.RenderedActiveMenu.RaiseEmpty();
-                        }
-                        catch (Exception ex)
-                        {
-                            this.Monitor.Log($"The {Game1.activeClickableMenu.GetType().FullName} menu crashed while drawing itself. SMAPI will force it to exit to avoid crashing the game.\n{ex.GetLogSummary()}", LogLevel.Error);
-                            Game1.activeClickableMenu.exitThisMenu();
-                        }
-                        events.Rendered.RaiseEmpty();
-                        Game1.spriteBatch.End();
-                        this.drawOverlays(Game1.spriteBatch);
-                        if (target_screen != null)
-                        {
-                            this.GraphicsDevice.SetRenderTarget((RenderTarget2D)null);
-                            this.GraphicsDevice.Clear(Game1.bgColor);
-                            Game1.spriteBatch.Begin(SpriteSortMode.Deferred, BlendState.AlphaBlend, SamplerState.LinearClamp, DepthStencilState.Default, RasterizerState.CullNone);
-                            Game1.spriteBatch.Draw((Texture2D)target_screen, Vector2.Zero, new Microsoft.Xna.Framework.Rectangle?(target_screen.Bounds), Microsoft.Xna.Framework.Color.White, 0.0f, Vector2.Zero, Game1.options.zoomLevel, SpriteEffects.None, 1f);
-                            Game1.spriteBatch.End();
-                        }
-                        if (Game1.overlayMenu == null)
-                            return;
-                        Game1.spriteBatch.Begin(SpriteSortMode.Deferred, BlendState.AlphaBlend, SamplerState.PointClamp, (DepthStencilState)null, (RasterizerState)null);
-                        Game1.overlayMenu.draw(Game1.spriteBatch);
-                        Game1.spriteBatch.End();
-                    }
-                    else if (Game1.gameMode == (byte)11)
-                    {
-                        Game1.spriteBatch.Begin(SpriteSortMode.Deferred, BlendState.AlphaBlend, SamplerState.PointClamp, (DepthStencilState)null, (RasterizerState)null);
-                        events.Rendering.RaiseEmpty();
-                        Game1.spriteBatch.DrawString(Game1.dialogueFont, Game1.content.LoadString("Strings\\StringsFromCSFiles:Game1.cs.3685"), new Vector2(16f, 16f), Microsoft.Xna.Framework.Color.HotPink);
-                        Game1.spriteBatch.DrawString(Game1.dialogueFont, Game1.content.LoadString("Strings\\StringsFromCSFiles:Game1.cs.3686"), new Vector2(16f, 32f), new Microsoft.Xna.Framework.Color(0, (int)byte.MaxValue, 0));
-                        Game1.spriteBatch.DrawString(Game1.dialogueFont, Game1.parseText(Game1.errorMessage, Game1.dialogueFont, Game1.graphics.GraphicsDevice.Viewport.Width), new Vector2(16f, 48f), Microsoft.Xna.Framework.Color.White);
-                        events.Rendered.RaiseEmpty();
-                        Game1.spriteBatch.End();
-                    }
-                    else if (Game1.currentMinigame != null)
-                    {
-                        int batchEnds = 0;
-
-                        if (events.Rendering.HasListeners())
-                        {
-                            Game1.spriteBatch.Begin(SpriteSortMode.Deferred, BlendState.AlphaBlend, SamplerState.PointClamp, null, null);
-                            events.Rendering.RaiseEmpty();
-                            Game1.spriteBatch.End();
-                        }
-                        Game1.currentMinigame.draw(Game1.spriteBatch);
-                        if (Game1.globalFade && !Game1.menuUp && (!Game1.nameSelectUp || Game1.messagePause))
-                        {
-                            Game1.spriteBatch.Begin(SpriteSortMode.Deferred, BlendState.AlphaBlend, SamplerState.PointClamp, (DepthStencilState)null, (RasterizerState)null);
-                            Game1.spriteBatch.Draw(Game1.fadeToBlackRect, Game1.graphics.GraphicsDevice.Viewport.Bounds, Microsoft.Xna.Framework.Color.Black * (Game1.gameMode == (byte)0 ? 1f - Game1.fadeToBlackAlpha : Game1.fadeToBlackAlpha));
-                            Game1.spriteBatch.End();
-                        }
-                        this.drawOverlays(Game1.spriteBatch);
-                        if (target_screen == null)
-                        {
-                            if (++batchEnds == 1 && events.Rendered.HasListeners())
-                            {
-                                Game1.spriteBatch.Begin(SpriteSortMode.Deferred, BlendState.AlphaBlend, SamplerState.PointClamp, null, null);
-                                events.Rendered.RaiseEmpty();
-                                Game1.spriteBatch.End();
-                            }
-                            return;
-                        }
-                        this.GraphicsDevice.SetRenderTarget((RenderTarget2D)null);
-                        this.GraphicsDevice.Clear(Game1.bgColor);
-                        Game1.spriteBatch.Begin(SpriteSortMode.Deferred, BlendState.AlphaBlend, SamplerState.LinearClamp, DepthStencilState.Default, RasterizerState.CullNone);
-                        Game1.spriteBatch.Draw((Texture2D)target_screen, Vector2.Zero, new Microsoft.Xna.Framework.Rectangle?(target_screen.Bounds), Microsoft.Xna.Framework.Color.White, 0.0f, Vector2.Zero, Game1.options.zoomLevel, SpriteEffects.None, 1f);
-                        if (++batchEnds == 1)
-                            events.Rendered.RaiseEmpty();
-                        Game1.spriteBatch.End();
->>>>>>> f976b5c0
                     }
                     else
                     {
@@ -1305,22 +1135,21 @@
                             {
                                 Game1.activeClickableMenu.drawBackground(Game1.spriteBatch);
                                 events.RenderingActiveMenu.RaiseEmpty();
-<<<<<<< HEAD
 #if !SMAPI_3_0_STRICT
                                 events.Legacy_OnPreRenderGuiEvent.Raise();
 #endif
                                 Game1.activeClickableMenu.drawBackground(Game1.spriteBatch);
-=======
->>>>>>> f976b5c0
                                 Game1.activeClickableMenu.draw(Game1.spriteBatch);
                                 events.RenderedActiveMenu.RaiseEmpty();
+#if !SMAPI_3_0_STRICT
+                                events.Legacy_OnPostRenderGuiEvent.Raise();
+#endif
                             }
                             catch (Exception ex)
                             {
                                 this.Monitor.Log($"The {Game1.activeClickableMenu.GetType().FullName} menu crashed while drawing itself. SMAPI will force it to exit to avoid crashing the game.\n{ex.GetLogSummary()}", LogLevel.Error);
                                 Game1.activeClickableMenu.exitThisMenu();
                             }
-<<<<<<< HEAD
                             events.Rendered.RaiseEmpty();
 #if !SMAPI_3_0_STRICT
                             events.Legacy_OnPostRenderEvent.Raise();
@@ -1337,70 +1166,11 @@
                                 _spriteBatchEnd.Invoke();
                             }
                             return;
-=======
-                        }
-                        events.Rendered.RaiseEmpty();
-                        Game1.spriteBatch.End();
-                        this.drawOverlays(Game1.spriteBatch);
-                        if (target_screen == null)
-                            return;
-                        this.GraphicsDevice.SetRenderTarget((RenderTarget2D)null);
-                        this.GraphicsDevice.Clear(Game1.bgColor);
-                        Game1.spriteBatch.Begin(SpriteSortMode.Deferred, BlendState.AlphaBlend, SamplerState.LinearClamp, DepthStencilState.Default, RasterizerState.CullNone);
-                        Game1.spriteBatch.Draw((Texture2D)target_screen, Vector2.Zero, new Microsoft.Xna.Framework.Rectangle?(target_screen.Bounds), Microsoft.Xna.Framework.Color.White, 0.0f, Vector2.Zero, Game1.options.zoomLevel, SpriteEffects.None, 1f);
-                        Game1.spriteBatch.End();
-                    }
-                    else if (Game1.gameMode == (byte)6 || Game1.gameMode == (byte)3 && Game1.currentLocation == null)
-                    {
-                        Game1.spriteBatch.Begin(SpriteSortMode.Deferred, BlendState.AlphaBlend, SamplerState.PointClamp, (DepthStencilState)null, (RasterizerState)null);
-                        events.Rendering.RaiseEmpty();
-                        string str1 = "";
-                        for (int index = 0; (double)index < gameTime.TotalGameTime.TotalMilliseconds % 999.0 / 333.0; ++index)
-                            str1 += ".";
-                        string str2 = Game1.content.LoadString("Strings\\StringsFromCSFiles:Game1.cs.3688");
-                        string s = str2 + str1;
-                        string str3 = str2 + "... ";
-                        int widthOfString = SpriteText.getWidthOfString(str3, 999999);
-                        int height = 64;
-                        int x = 64;
-                        int y = Game1.graphics.GraphicsDevice.Viewport.GetTitleSafeArea().Bottom - height;
-                        SpriteText.drawString(Game1.spriteBatch, s, x, y, 999999, widthOfString, height, 1f, 0.88f, false, 0, str3, -1, SpriteText.ScrollTextAlignment.Left);
-                        events.Rendered.RaiseEmpty();
-                        Game1.spriteBatch.End();
-                        this.drawOverlays(Game1.spriteBatch);
-                        if (target_screen != null)
-                        {
-                            this.GraphicsDevice.SetRenderTarget((RenderTarget2D)null);
-                            this.GraphicsDevice.Clear(Game1.bgColor);
-                            Game1.spriteBatch.Begin(SpriteSortMode.Deferred, BlendState.AlphaBlend, SamplerState.LinearClamp, DepthStencilState.Default, RasterizerState.CullNone);
-                            Game1.spriteBatch.Draw((Texture2D)target_screen, Vector2.Zero, new Microsoft.Xna.Framework.Rectangle?(target_screen.Bounds), Microsoft.Xna.Framework.Color.White, 0.0f, Vector2.Zero, Game1.options.zoomLevel, SpriteEffects.None, 1f);
-                            Game1.spriteBatch.End();
-                        }
-                        if (Game1.overlayMenu != null)
-                        {
-                            Game1.spriteBatch.Begin(SpriteSortMode.Deferred, BlendState.AlphaBlend, SamplerState.PointClamp, (DepthStencilState)null, (RasterizerState)null);
-                            Game1.overlayMenu.draw(Game1.spriteBatch);
-                            Game1.spriteBatch.End();
-                        }
-                        //base.Draw(gameTime);
-                    }
-                    else
-                    {
-                        byte batchOpens = 0; // used for rendering event
-
-                        Viewport viewport;
-                        if (Game1.gameMode == (byte)0)
-                        {
-                            Game1.spriteBatch.Begin(SpriteSortMode.Deferred, BlendState.AlphaBlend, SamplerState.PointClamp, (DepthStencilState)null, (RasterizerState)null);
-                            if (++batchOpens == 1)
-                                events.Rendering.RaiseEmpty();
->>>>>>> f976b5c0
                         }
                         else
                         {
                             if (emergencyLoading)
                             {
-<<<<<<< HEAD
                                 if (!SeenConcernedApeLogo)
                                 {
                                     SetSpriteBatchBeginNextID("E");
@@ -1435,53 +1205,6 @@
 
                                 _spriteBatchEnd.Invoke();
                                 return;
-=======
-                                this.GraphicsDevice.SetRenderTarget(Game1.lightmap);
-                                this.GraphicsDevice.Clear(Microsoft.Xna.Framework.Color.White * 0.0f);
-                                Game1.spriteBatch.Begin(SpriteSortMode.Deferred, BlendState.NonPremultiplied, SamplerState.PointClamp, (DepthStencilState)null, (RasterizerState)null);
-                                if (++batchOpens == 1)
-                                    events.Rendering.RaiseEmpty();
-                                Microsoft.Xna.Framework.Color color = !Game1.currentLocation.Name.StartsWith("UndergroundMine") || !(Game1.currentLocation is MineShaft) ? (Game1.ambientLight.Equals(Microsoft.Xna.Framework.Color.White) || Game1.isRaining && (bool)((NetFieldBase<bool, NetBool>)Game1.currentLocation.isOutdoors) ? Game1.outdoorLight : Game1.ambientLight) : (Game1.currentLocation as MineShaft).getLightingColor(gameTime);
-                                Game1.spriteBatch.Draw(Game1.staminaRect, Game1.lightmap.Bounds, color);
-                                for (int index = 0; index < Game1.currentLightSources.Count; ++index)
-                                {
-                                    LightSource lightSource = Game1.currentLightSources.ElementAt<LightSource>(index);
-                                    if (!Game1.isRaining && !Game1.isDarkOut() || lightSource.lightContext.Value != LightSource.LightContext.WindowLight)
-                                    {
-                                        if (lightSource.PlayerID != 0L && lightSource.PlayerID != Game1.player.UniqueMultiplayerID)
-                                        {
-                                            Farmer farmerMaybeOffline = Game1.getFarmerMaybeOffline(lightSource.PlayerID);
-                                            if (farmerMaybeOffline == null || farmerMaybeOffline.currentLocation != null && farmerMaybeOffline.currentLocation.Name != Game1.currentLocation.Name || (bool)((NetFieldBase<bool, NetBool>)farmerMaybeOffline.hidden))
-                                                continue;
-                                        }
-                                        if (Utility.isOnScreen((Vector2)((NetFieldBase<Vector2, NetVector2>)Game1.currentLightSources.ElementAt<LightSource>(index).position), (int)((double)(float)((NetFieldBase<float, NetFloat>)Game1.currentLightSources.ElementAt<LightSource>(index).radius) * 64.0 * 4.0)))
-                                            Game1.spriteBatch.Draw(Game1.currentLightSources.ElementAt<LightSource>(index).lightTexture, Game1.GlobalToLocal(Game1.viewport, (Vector2)((NetFieldBase<Vector2, NetVector2>)Game1.currentLightSources.ElementAt<LightSource>(index).position)) / (float)(Game1.options.lightingQuality / 2), new Microsoft.Xna.Framework.Rectangle?(Game1.currentLightSources.ElementAt<LightSource>(index).lightTexture.Bounds), (Microsoft.Xna.Framework.Color)((NetFieldBase<Microsoft.Xna.Framework.Color, NetColor>)Game1.currentLightSources.ElementAt<LightSource>(index).color), 0.0f, new Vector2((float)Game1.currentLightSources.ElementAt<LightSource>(index).lightTexture.Bounds.Center.X, (float)Game1.currentLightSources.ElementAt<LightSource>(index).lightTexture.Bounds.Center.Y), (float)((NetFieldBase<float, NetFloat>)Game1.currentLightSources.ElementAt<LightSource>(index).radius) / (float)(Game1.options.lightingQuality / 2), SpriteEffects.None, 0.9f);
-                                    }
-                                }
-                                Game1.spriteBatch.End();
-                                this.GraphicsDevice.SetRenderTarget(target_screen);
-                            }
-                            if (Game1.bloomDay && Game1.bloom != null)
-                                Game1.bloom.BeginDraw();
-                            this.GraphicsDevice.Clear(Game1.bgColor);
-                            Game1.spriteBatch.Begin(SpriteSortMode.Deferred, BlendState.AlphaBlend, SamplerState.PointClamp, (DepthStencilState)null, (RasterizerState)null);
-                            if (++batchOpens == 1)
-                                events.Rendering.RaiseEmpty();
-                            events.RenderingWorld.RaiseEmpty();
-                            if (Game1.background != null)
-                                Game1.background.draw(Game1.spriteBatch);
-                            Game1.mapDisplayDevice.BeginScene(Game1.spriteBatch);
-                            Game1.currentLocation.Map.GetLayer("Back").Draw(Game1.mapDisplayDevice, Game1.viewport, Location.Origin, false, 4);
-                            Game1.currentLocation.drawWater(Game1.spriteBatch);
-                            this._farmerShadows.Clear();
-                            if (Game1.currentLocation.currentEvent != null && !Game1.currentLocation.currentEvent.isFestival && Game1.currentLocation.currentEvent.farmerActors.Count > 0)
-                            {
-                                foreach (Farmer farmerActor in Game1.currentLocation.currentEvent.farmerActors)
-                                {
-                                    if (farmerActor.IsLocalPlayer && Game1.displayFarmer || !(bool)((NetFieldBase<bool, NetBool>)farmerActor.hidden))
-                                        this._farmerShadows.Add(farmerActor);
-                                }
->>>>>>> f976b5c0
                             }
                             else if (currentMinigame != null)
                             {
@@ -1497,25 +1220,16 @@
                                 this.renderScreenBuffer(BlendState.AlphaBlend, null);
                                 if (currentMinigame is FishingGame && activeClickableMenu != null)
                                 {
-<<<<<<< HEAD
                                     SetSpriteBatchBeginNextID("A-A");
                                     SpriteBatchBegin.Invoke(1f);
                                     activeClickableMenu.draw(spriteBatch);
                                     _spriteBatchEnd.Invoke();
                                     this.drawOverlays(spriteBatch);
-=======
-                                    foreach (NPC character in Game1.currentLocation.characters)
-                                    {
-                                        if (!(bool)((NetFieldBase<bool, NetBool>)character.swimming) && !character.HideShadow && (!character.IsInvisible && !Game1.currentLocation.shouldShadowBeDrawnAboveBuildingsLayer(character.getTileLocation())))
-                                            Game1.spriteBatch.Draw(Game1.shadowTexture, Game1.GlobalToLocal(Game1.viewport, character.Position + new Vector2((float)(character.Sprite.SpriteWidth * 4) / 2f, (float)(character.GetBoundingBox().Height + (character.IsMonster ? 0 : 12)))), new Microsoft.Xna.Framework.Rectangle?(Game1.shadowTexture.Bounds), Microsoft.Xna.Framework.Color.White, 0.0f, new Vector2((float)Game1.shadowTexture.Bounds.Center.X, (float)Game1.shadowTexture.Bounds.Center.Y), (float)(4.0 + (double)character.yJumpOffset / 40.0) * (float)((NetFieldBase<float, NetFloat>)character.scale), SpriteEffects.None, Math.Max(0.0f, (float)character.getStandingY() / 10000f) - 1E-06f);
-                                    }
->>>>>>> f976b5c0
                                 }
                                 else
                                 {
                                     if (!(currentMinigame is FantasyBoardGame) || activeClickableMenu == null)
                                     {
-<<<<<<< HEAD
                                         return;
                                     }
                                     if (IsActiveClickableMenuNativeScaled)
@@ -1535,31 +1249,6 @@
                                         activeClickableMenu.draw(spriteBatch);
                                         _spriteBatchEnd.Invoke();
                                         RestoreViewportAndZoom();
-=======
-                                        if (!(bool)((NetFieldBase<bool, NetBool>)actor.swimming) && !actor.HideShadow && !Game1.currentLocation.shouldShadowBeDrawnAboveBuildingsLayer(actor.getTileLocation()))
-                                            Game1.spriteBatch.Draw(Game1.shadowTexture, Game1.GlobalToLocal(Game1.viewport, actor.Position + new Vector2((float)(actor.Sprite.SpriteWidth * 4) / 2f, (float)(actor.GetBoundingBox().Height + (actor.IsMonster ? 0 : (actor.Sprite.SpriteHeight <= 16 ? -4 : 12))))), new Microsoft.Xna.Framework.Rectangle?(Game1.shadowTexture.Bounds), Microsoft.Xna.Framework.Color.White, 0.0f, new Vector2((float)Game1.shadowTexture.Bounds.Center.X, (float)Game1.shadowTexture.Bounds.Center.Y), (float)(4.0 + (double)actor.yJumpOffset / 40.0) * (float)((NetFieldBase<float, NetFloat>)actor.scale), SpriteEffects.None, Math.Max(0.0f, (float)actor.getStandingY() / 10000f) - 1E-06f);
-                                    }
-                                }
-                                foreach (Farmer farmerShadow in this._farmerShadows)
-                                {
-                                    if (!Game1.multiplayer.isDisconnecting(farmerShadow.UniqueMultiplayerID) && !(bool)((NetFieldBase<bool, NetBool>)farmerShadow.swimming) && !farmerShadow.isRidingHorse() && (Game1.currentLocation == null || !Game1.currentLocation.shouldShadowBeDrawnAboveBuildingsLayer(farmerShadow.getTileLocation())))
-                                        Game1.spriteBatch.Draw(Game1.shadowTexture, Game1.GlobalToLocal(farmerShadow.Position + new Vector2(32f, 24f)), new Microsoft.Xna.Framework.Rectangle?(Game1.shadowTexture.Bounds), Microsoft.Xna.Framework.Color.White, 0.0f, new Vector2((float)Game1.shadowTexture.Bounds.Center.X, (float)Game1.shadowTexture.Bounds.Center.Y), (float)(4.0 - (!farmerShadow.running && !farmerShadow.UsingTool || farmerShadow.FarmerSprite.currentAnimationIndex <= 1 ? 0.0 : (double)Math.Abs(FarmerRenderer.featureYOffsetPerFrame[farmerShadow.FarmerSprite.CurrentFrame]) * 0.5)), SpriteEffects.None, 0.0f);
-                                }
-                            }
-                            Layer layer = Game1.currentLocation.Map.GetLayer("Buildings");
-                            layer.Draw(Game1.mapDisplayDevice, Game1.viewport, Location.Origin, false, 4);
-                            Game1.mapDisplayDevice.EndScene();
-                            Game1.spriteBatch.End();
-                            Game1.spriteBatch.Begin(SpriteSortMode.FrontToBack, BlendState.AlphaBlend, SamplerState.PointClamp, (DepthStencilState)null, (RasterizerState)null);
-                            if (!Game1.currentLocation.shouldHideCharacters())
-                            {
-                                if (Game1.CurrentEvent == null)
-                                {
-                                    foreach (NPC character in Game1.currentLocation.characters)
-                                    {
-                                        if (!(bool)((NetFieldBase<bool, NetBool>)character.swimming) && !character.HideShadow && (!(bool)((NetFieldBase<bool, NetBool>)character.isInvisible) && Game1.currentLocation.shouldShadowBeDrawnAboveBuildingsLayer(character.getTileLocation())))
-                                            Game1.spriteBatch.Draw(Game1.shadowTexture, Game1.GlobalToLocal(Game1.viewport, character.Position + new Vector2((float)(character.Sprite.SpriteWidth * 4) / 2f, (float)(character.GetBoundingBox().Height + (character.IsMonster ? 0 : 12)))), new Microsoft.Xna.Framework.Rectangle?(Game1.shadowTexture.Bounds), Microsoft.Xna.Framework.Color.White, 0.0f, new Vector2((float)Game1.shadowTexture.Bounds.Center.X, (float)Game1.shadowTexture.Bounds.Center.Y), (float)(4.0 + (double)character.yJumpOffset / 40.0) * (float)((NetFieldBase<float, NetFloat>)character.scale), SpriteEffects.None, Math.Max(0.0f, (float)character.getStandingY() / 10000f) - 1E-06f);
->>>>>>> f976b5c0
                                     }
                                 }
                             }
@@ -1574,7 +1263,6 @@
                                 {
                                     try
                                     {
-<<<<<<< HEAD
                                         events.RenderingActiveMenu.RaiseEmpty();
 #if !SMAPI_3_0_STRICT
                                         events.Legacy_OnPreRenderGuiEvent.Raise();
@@ -1590,17 +1278,6 @@
                                         this.Monitor.Log($"The {Game1.activeClickableMenu.GetType().FullName} menu crashed while drawing itself during end-of-night-stuff. SMAPI will force it to exit to avoid crashing the game.\n{ex.GetLogSummary()}", LogLevel.Error);
                                         Game1.activeClickableMenu.exitThisMenu();
                                     }
-=======
-                                        if (!(bool)((NetFieldBase<bool, NetBool>)actor.swimming) && !actor.HideShadow && Game1.currentLocation.shouldShadowBeDrawnAboveBuildingsLayer(actor.getTileLocation()))
-                                            Game1.spriteBatch.Draw(Game1.shadowTexture, Game1.GlobalToLocal(Game1.viewport, actor.Position + new Vector2((float)(actor.Sprite.SpriteWidth * 4) / 2f, (float)(actor.GetBoundingBox().Height + (actor.IsMonster ? 0 : 12)))), new Microsoft.Xna.Framework.Rectangle?(Game1.shadowTexture.Bounds), Microsoft.Xna.Framework.Color.White, 0.0f, new Vector2((float)Game1.shadowTexture.Bounds.Center.X, (float)Game1.shadowTexture.Bounds.Center.Y), (float)(4.0 + (double)actor.yJumpOffset / 40.0) * (float)((NetFieldBase<float, NetFloat>)actor.scale), SpriteEffects.None, Math.Max(0.0f, (float)actor.getStandingY() / 10000f) - 1E-06f);
-                                    }
-                                }
-                                foreach (Farmer farmerShadow in this._farmerShadows)
-                                {
-                                    float layerDepth = Math.Max(0.0001f, farmerShadow.getDrawLayer() + 0.00011f) - 0.0001f;
-                                    if (!(bool)((NetFieldBase<bool, NetBool>)farmerShadow.swimming) && !farmerShadow.isRidingHorse() && (Game1.currentLocation != null && Game1.currentLocation.shouldShadowBeDrawnAboveBuildingsLayer(farmerShadow.getTileLocation())))
-                                        Game1.spriteBatch.Draw(Game1.shadowTexture, Game1.GlobalToLocal(farmerShadow.Position + new Vector2(32f, 24f)), new Microsoft.Xna.Framework.Rectangle?(Game1.shadowTexture.Bounds), Microsoft.Xna.Framework.Color.White, 0.0f, new Vector2((float)Game1.shadowTexture.Bounds.Center.X, (float)Game1.shadowTexture.Bounds.Center.Y), (float)(4.0 - (!farmerShadow.running && !farmerShadow.UsingTool || farmerShadow.FarmerSprite.currentAnimationIndex <= 1 ? 0.0 : (double)Math.Abs(FarmerRenderer.featureYOffsetPerFrame[farmerShadow.FarmerSprite.CurrentFrame]) * 0.5)), SpriteEffects.None, layerDepth);
->>>>>>> f976b5c0
                                 }
 
                                 events.Rendered.RaiseEmpty();
@@ -1612,7 +1289,6 @@
                                 this.drawOverlays(spriteBatch);
                                 RestoreViewportAndZoom();
                             }
-<<<<<<< HEAD
                             else if (gameMode == (byte)6 || gameMode == (byte)3 && currentLocation == null)
                             {
                                 events.Rendering.RaiseEmpty();
@@ -2153,65 +1829,9 @@
                                     }
                                 }
                                 if (farmEvent != null)
-=======
-                            if ((Game1.eventUp || Game1.killScreen) && (!Game1.killScreen && Game1.currentLocation.currentEvent != null))
-                                Game1.currentLocation.currentEvent.draw(Game1.spriteBatch);
-                            if (Game1.player.currentUpgrade != null && Game1.player.currentUpgrade.daysLeftTillUpgradeDone <= 3 && Game1.currentLocation.Name.Equals("Farm"))
-                                Game1.spriteBatch.Draw(Game1.player.currentUpgrade.workerTexture, Game1.GlobalToLocal(Game1.viewport, Game1.player.currentUpgrade.positionOfCarpenter), new Microsoft.Xna.Framework.Rectangle?(Game1.player.currentUpgrade.getSourceRectangle()), Microsoft.Xna.Framework.Color.White, 0.0f, Vector2.Zero, 1f, SpriteEffects.None, (float)(((double)Game1.player.currentUpgrade.positionOfCarpenter.Y + 48.0) / 10000.0));
-                            Game1.currentLocation.draw(Game1.spriteBatch);
-                            foreach (Vector2 key in Game1.crabPotOverlayTiles.Keys)
-                            {
-                                Tile tile = layer.Tiles[(int)key.X, (int)key.Y];
-                                if (tile != null)
-                                {
-                                    Vector2 local = Game1.GlobalToLocal(Game1.viewport, key * 64f);
-                                    Location location = new Location((int)local.X, (int)local.Y);
-                                    Game1.mapDisplayDevice.DrawTile(tile, location, (float)(((double)key.Y * 64.0 - 1.0) / 10000.0));
-                                }
-                            }
-                            if (Game1.eventUp && Game1.currentLocation.currentEvent != null)
-                            {
-                                string messageToScreen = Game1.currentLocation.currentEvent.messageToScreen;
-                            }
-                            if (Game1.player.ActiveObject == null && (Game1.player.UsingTool || Game1.pickingTool) && (Game1.player.CurrentTool != null && (!Game1.player.CurrentTool.Name.Equals("Seeds") || Game1.pickingTool)))
-                                Game1.drawTool(Game1.player);
-                            if (Game1.currentLocation.Name.Equals("Farm"))
-                                this.drawFarmBuildings();
-                            if (Game1.tvStation >= 0)
-                                Game1.spriteBatch.Draw(Game1.tvStationTexture, Game1.GlobalToLocal(Game1.viewport, new Vector2(400f, 160f)), new Microsoft.Xna.Framework.Rectangle?(new Microsoft.Xna.Framework.Rectangle(Game1.tvStation * 24, 0, 24, 15)), Microsoft.Xna.Framework.Color.White, 0.0f, Vector2.Zero, 4f, SpriteEffects.None, 1E-08f);
-                            if (Game1.panMode)
-                            {
-                                Game1.spriteBatch.Draw(Game1.fadeToBlackRect, new Microsoft.Xna.Framework.Rectangle((int)Math.Floor((double)(Game1.getOldMouseX() + Game1.viewport.X) / 64.0) * 64 - Game1.viewport.X, (int)Math.Floor((double)(Game1.getOldMouseY() + Game1.viewport.Y) / 64.0) * 64 - Game1.viewport.Y, 64, 64), Microsoft.Xna.Framework.Color.Lime * 0.75f);
-                                foreach (Warp warp in (NetList<Warp, NetRef<Warp>>)Game1.currentLocation.warps)
-                                    Game1.spriteBatch.Draw(Game1.fadeToBlackRect, new Microsoft.Xna.Framework.Rectangle(warp.X * 64 - Game1.viewport.X, warp.Y * 64 - Game1.viewport.Y, 64, 64), Microsoft.Xna.Framework.Color.Red * 0.75f);
-                            }
-                            Game1.mapDisplayDevice.BeginScene(Game1.spriteBatch);
-                            Game1.currentLocation.Map.GetLayer("Front").Draw(Game1.mapDisplayDevice, Game1.viewport, Location.Origin, false, 4);
-                            Game1.mapDisplayDevice.EndScene();
-                            Game1.currentLocation.drawAboveFrontLayer(Game1.spriteBatch);
-                            Game1.spriteBatch.End();
-                            Game1.spriteBatch.Begin(SpriteSortMode.Deferred, BlendState.AlphaBlend, SamplerState.PointClamp, (DepthStencilState)null, (RasterizerState)null);
-                            if (Game1.displayFarmer && Game1.player.ActiveObject != null && ((bool)((NetFieldBase<bool, NetBool>)Game1.player.ActiveObject.bigCraftable) && this.checkBigCraftableBoundariesForFrontLayer()) && Game1.currentLocation.Map.GetLayer("Front").PickTile(new Location(Game1.player.getStandingX(), Game1.player.getStandingY()), Game1.viewport.Size) == null)
-                                Game1.drawPlayerHeldObject(Game1.player);
-                            else if (Game1.displayFarmer && Game1.player.ActiveObject != null && (Game1.currentLocation.Map.GetLayer("Front").PickTile(new Location((int)Game1.player.Position.X, (int)Game1.player.Position.Y - 38), Game1.viewport.Size) != null && !Game1.currentLocation.Map.GetLayer("Front").PickTile(new Location((int)Game1.player.Position.X, (int)Game1.player.Position.Y - 38), Game1.viewport.Size).TileIndexProperties.ContainsKey("FrontAlways") || Game1.currentLocation.Map.GetLayer("Front").PickTile(new Location(Game1.player.GetBoundingBox().Right, (int)Game1.player.Position.Y - 38), Game1.viewport.Size) != null && !Game1.currentLocation.Map.GetLayer("Front").PickTile(new Location(Game1.player.GetBoundingBox().Right, (int)Game1.player.Position.Y - 38), Game1.viewport.Size).TileIndexProperties.ContainsKey("FrontAlways")))
-                                Game1.drawPlayerHeldObject(Game1.player);
-                            if ((Game1.player.UsingTool || Game1.pickingTool) && Game1.player.CurrentTool != null && ((!Game1.player.CurrentTool.Name.Equals("Seeds") || Game1.pickingTool) && (Game1.currentLocation.Map.GetLayer("Front").PickTile(new Location(Game1.player.getStandingX(), (int)Game1.player.Position.Y - 38), Game1.viewport.Size) != null && Game1.currentLocation.Map.GetLayer("Front").PickTile(new Location(Game1.player.getStandingX(), Game1.player.getStandingY()), Game1.viewport.Size) == null)))
-                                Game1.drawTool(Game1.player);
-                            if (Game1.currentLocation.Map.GetLayer("AlwaysFront") != null)
-                            {
-                                Game1.mapDisplayDevice.BeginScene(Game1.spriteBatch);
-                                Game1.currentLocation.Map.GetLayer("AlwaysFront").Draw(Game1.mapDisplayDevice, Game1.viewport, Location.Origin, false, 4);
-                                Game1.mapDisplayDevice.EndScene();
-                            }
-                            if ((double)Game1.toolHold > 400.0 && Game1.player.CurrentTool.UpgradeLevel >= 1 && Game1.player.canReleaseTool)
-                            {
-                                Microsoft.Xna.Framework.Color color = Microsoft.Xna.Framework.Color.White;
-                                switch ((int)((double)Game1.toolHold / 600.0) + 2)
->>>>>>> f976b5c0
                                 {
                                     farmEvent.draw(spriteBatch);
                                 }
-<<<<<<< HEAD
                                 if (dialogueUp && !nameSelectUp && !messagePause && (activeClickableMenu == null || !(activeClickableMenu is DialogueBox)))
                                 {
                                     this.drawDialogueBox();
@@ -2238,74 +1858,16 @@
                                     spriteBatch2.Draw(staminaRect, destinationRectangle2, dimGray);
                                 }
                                 if (RainManager.Instance.isRaining && currentLocation != null && (bool)currentLocation.isOutdoors && !(currentLocation is Desert))
-=======
-                                Game1.spriteBatch.Draw(Game1.littleEffect, new Microsoft.Xna.Framework.Rectangle((int)Game1.player.getLocalPosition(Game1.viewport).X - 2, (int)Game1.player.getLocalPosition(Game1.viewport).Y - (Game1.player.CurrentTool.Name.Equals("Watering Can") ? 0 : 64) - 2, (int)((double)Game1.toolHold % 600.0 * 0.0799999982118607) + 4, 12), Microsoft.Xna.Framework.Color.Black);
-                                Game1.spriteBatch.Draw(Game1.littleEffect, new Microsoft.Xna.Framework.Rectangle((int)Game1.player.getLocalPosition(Game1.viewport).X, (int)Game1.player.getLocalPosition(Game1.viewport).Y - (Game1.player.CurrentTool.Name.Equals("Watering Can") ? 0 : 64), (int)((double)Game1.toolHold % 600.0 * 0.0799999982118607), 8), color);
-                            }
-                            this.drawWeather(gameTime, target_screen);
-                            if (Game1.farmEvent != null)
-                                Game1.farmEvent.draw(Game1.spriteBatch);
-                            if ((double)Game1.currentLocation.LightLevel > 0.0 && Game1.timeOfDay < 2000)
-                            {
-                                SpriteBatch spriteBatch = Game1.spriteBatch;
-                                Texture2D fadeToBlackRect = Game1.fadeToBlackRect;
-                                viewport = Game1.graphics.GraphicsDevice.Viewport;
-                                Microsoft.Xna.Framework.Rectangle bounds = viewport.Bounds;
-                                Microsoft.Xna.Framework.Color color = Microsoft.Xna.Framework.Color.Black * Game1.currentLocation.LightLevel;
-                                spriteBatch.Draw(fadeToBlackRect, bounds, color);
-                            }
-                            if (Game1.screenGlow)
-                            {
-                                SpriteBatch spriteBatch = Game1.spriteBatch;
-                                Texture2D fadeToBlackRect = Game1.fadeToBlackRect;
-                                viewport = Game1.graphics.GraphicsDevice.Viewport;
-                                Microsoft.Xna.Framework.Rectangle bounds = viewport.Bounds;
-                                Microsoft.Xna.Framework.Color color = Game1.screenGlowColor * Game1.screenGlowAlpha;
-                                spriteBatch.Draw(fadeToBlackRect, bounds, color);
-                            }
-                            Game1.currentLocation.drawAboveAlwaysFrontLayer(Game1.spriteBatch);
-                            if (Game1.player.CurrentTool != null && Game1.player.CurrentTool is FishingRod && ((Game1.player.CurrentTool as FishingRod).isTimingCast || (double)(Game1.player.CurrentTool as FishingRod).castingChosenCountdown > 0.0 || ((Game1.player.CurrentTool as FishingRod).fishCaught || (Game1.player.CurrentTool as FishingRod).showingTreasure)))
-                                Game1.player.CurrentTool.draw(Game1.spriteBatch);
-                            Game1.spriteBatch.End();
-                            Game1.spriteBatch.Begin(SpriteSortMode.FrontToBack, BlendState.AlphaBlend, SamplerState.PointClamp, (DepthStencilState)null, (RasterizerState)null);
-                            if (Game1.eventUp && Game1.currentLocation.currentEvent != null)
-                            {
-                                foreach (NPC actor in Game1.currentLocation.currentEvent.actors)
-                                {
-                                    if (actor.isEmoting)
-                                    {
-                                        Vector2 localPosition = actor.getLocalPosition(Game1.viewport);
-                                        localPosition.Y -= 140f;
-                                        if (actor.Age == 2)
-                                            localPosition.Y += 32f;
-                                        else if (actor.Gender == 1)
-                                            localPosition.Y += 10f;
-                                        Game1.spriteBatch.Draw(Game1.emoteSpriteSheet, localPosition, new Microsoft.Xna.Framework.Rectangle?(new Microsoft.Xna.Framework.Rectangle(actor.CurrentEmoteIndex * 16 % Game1.emoteSpriteSheet.Width, actor.CurrentEmoteIndex * 16 / Game1.emoteSpriteSheet.Width * 16, 16, 16)), Microsoft.Xna.Framework.Color.White, 0.0f, Vector2.Zero, 4f, SpriteEffects.None, (float)actor.getStandingY() / 10000f);
-                                    }
-                                }
-                            }
-                            Game1.spriteBatch.End();
-                            if (Game1.drawLighting)
-                            {
-                                Game1.spriteBatch.Begin(SpriteSortMode.Deferred, this.lightingBlend, SamplerState.LinearClamp, (DepthStencilState)null, (RasterizerState)null);
-                                Game1.spriteBatch.Draw((Texture2D)Game1.lightmap, Vector2.Zero, new Microsoft.Xna.Framework.Rectangle?(Game1.lightmap.Bounds), Microsoft.Xna.Framework.Color.White, 0.0f, Vector2.Zero, (float)(Game1.options.lightingQuality / 2), SpriteEffects.None, 1f);
-                                if (Game1.isRaining && (bool)((NetFieldBase<bool, NetBool>)Game1.currentLocation.isOutdoors) && !(Game1.currentLocation is Desert))
->>>>>>> f976b5c0
                                 {
                                     SpriteBatch spriteBatch = Game1.spriteBatch;
                                     Texture2D staminaRect = Game1.staminaRect;
                                     viewport = Game1.graphics.GraphicsDevice.Viewport;
                                     Microsoft.Xna.Framework.Rectangle bounds = viewport.Bounds;
-<<<<<<< HEAD
                                     Color color = Color.Blue * 0.2f;
-=======
-                                    Microsoft.Xna.Framework.Color color = Microsoft.Xna.Framework.Color.OrangeRed * 0.45f;
->>>>>>> f976b5c0
                                     spriteBatch.Draw(staminaRect, bounds, color);
                                 }
                                 if ((messagePause || globalFade) && dialogueUp)
                                 {
-<<<<<<< HEAD
                                     this.drawDialogueBox();
                                 }
                                 foreach (TemporaryAnimatedSprite screenOverlayTempSprite in screenOverlayTempSprites)
@@ -2321,23 +1883,6 @@
                                         debugStringBuilder.Append((getOldMouseX() + Game1.viewport.X) / 64);
                                         debugStringBuilder.Append(",");
                                         debugStringBuilder.Append((getOldMouseY() + Game1.viewport.Y) / 64);
-=======
-                                    int num4 = num3;
-                                    viewport = Game1.graphics.GraphicsDevice.Viewport;
-                                    int width = viewport.Width;
-                                    if (num4 < width)
-                                    {
-                                        SpriteBatch spriteBatch = Game1.spriteBatch;
-                                        Texture2D staminaRect = Game1.staminaRect;
-                                        int x = num3;
-                                        int y = (int)num2;
-                                        viewport = Game1.graphics.GraphicsDevice.Viewport;
-                                        int height = viewport.Height;
-                                        Microsoft.Xna.Framework.Rectangle destinationRectangle = new Microsoft.Xna.Framework.Rectangle(x, y, 1, height);
-                                        Microsoft.Xna.Framework.Color color = Microsoft.Xna.Framework.Color.Red * 0.5f;
-                                        spriteBatch.Draw(staminaRect, destinationRectangle, color);
-                                        num3 += 64;
->>>>>>> f976b5c0
                                     }
                                     else
                                     {
@@ -2359,7 +1904,6 @@
                                 }
                                 if (showKeyHelp)
                                 {
-<<<<<<< HEAD
                                     spriteBatch.DrawString(smallFont, keyHelpString, new Vector2(64f, (float)(Game1.viewport.Height - 64 - (dialogueUp ? (192 + (isQuestion ? (questionChoices.Count * 64) : 0)) : 0)) - smallFont.MeasureString(keyHelpString).Y), Color.LightGray, 0f, Vector2.Zero, 1f, SpriteEffects.None, 0.9999999f);
                                 }
                                 if (activeClickableMenu != null)
@@ -2372,23 +1916,6 @@
                                     if (activeClickableMenu is CarpenterMenu)
                                     {
                                         ((CarpenterMenu)activeClickableMenu).DrawPlacementSquares(spriteBatch);
-=======
-                                    double num4 = (double)num5;
-                                    viewport = Game1.graphics.GraphicsDevice.Viewport;
-                                    double height = (double)viewport.Height;
-                                    if (num4 < height)
-                                    {
-                                        SpriteBatch spriteBatch = Game1.spriteBatch;
-                                        Texture2D staminaRect = Game1.staminaRect;
-                                        int x = num1;
-                                        int y = (int)num5;
-                                        viewport = Game1.graphics.GraphicsDevice.Viewport;
-                                        int width = viewport.Width;
-                                        Microsoft.Xna.Framework.Rectangle destinationRectangle = new Microsoft.Xna.Framework.Rectangle(x, y, width, 1);
-                                        Microsoft.Xna.Framework.Color color = Microsoft.Xna.Framework.Color.Red * 0.5f;
-                                        spriteBatch.Draw(staminaRect, destinationRectangle, color);
-                                        num5 += 64f;
->>>>>>> f976b5c0
                                     }
                                     else if (activeClickableMenu is MuseumMenu)
                                     {
@@ -2403,7 +1930,6 @@
                                     events.Legacy_OnPostRenderGuiEvent.Raise();
 #endif
                                 }
-<<<<<<< HEAD
                                 else if (farmEvent != null)
                                 {
                                     farmEvent.drawAboveEverything(spriteBatch);
@@ -2484,159 +2010,6 @@
                                 DrawTutorialUI.Invoke();
                             }
                         }
-=======
-                            }
-                            if (Game1.currentBillboard != 0 && !this.takingMapScreenshot)
-                                this.drawBillboard();
-                            if (!Game1.eventUp && Game1.farmEvent == null && (Game1.currentBillboard == 0 && Game1.gameMode == (byte)3) && (!this.takingMapScreenshot && Game1.isOutdoorMapSmallerThanViewport()))
-                            {
-                                SpriteBatch spriteBatch1 = Game1.spriteBatch;
-                                Texture2D fadeToBlackRect1 = Game1.fadeToBlackRect;
-                                int width1 = -Math.Min(Game1.viewport.X, 4096);
-                                viewport = Game1.graphics.GraphicsDevice.Viewport;
-                                int height1 = viewport.Height;
-                                Microsoft.Xna.Framework.Rectangle destinationRectangle1 = new Microsoft.Xna.Framework.Rectangle(0, 0, width1, height1);
-                                Microsoft.Xna.Framework.Color black1 = Microsoft.Xna.Framework.Color.Black;
-                                spriteBatch1.Draw(fadeToBlackRect1, destinationRectangle1, black1);
-                                SpriteBatch spriteBatch2 = Game1.spriteBatch;
-                                Texture2D fadeToBlackRect2 = Game1.fadeToBlackRect;
-                                int x = -Game1.viewport.X + Game1.currentLocation.map.Layers[0].LayerWidth * 64;
-                                viewport = Game1.graphics.GraphicsDevice.Viewport;
-                                int width2 = Math.Min(4096, viewport.Width - (-Game1.viewport.X + Game1.currentLocation.map.Layers[0].LayerWidth * 64));
-                                viewport = Game1.graphics.GraphicsDevice.Viewport;
-                                int height2 = viewport.Height;
-                                Microsoft.Xna.Framework.Rectangle destinationRectangle2 = new Microsoft.Xna.Framework.Rectangle(x, 0, width2, height2);
-                                Microsoft.Xna.Framework.Color black2 = Microsoft.Xna.Framework.Color.Black;
-                                spriteBatch2.Draw(fadeToBlackRect2, destinationRectangle2, black2);
-                            }
-                            if ((Game1.displayHUD || Game1.eventUp) && (Game1.currentBillboard == 0 && Game1.gameMode == (byte)3) && (!Game1.freezeControls && !Game1.panMode && (!Game1.HostPaused && !this.takingMapScreenshot)))
-                            {
-                                events.RenderingHud.RaiseEmpty();
-                                this.drawHUD();
-                                events.RenderedHud.RaiseEmpty();
-                            }
-                            else if (Game1.activeClickableMenu == null)
-                            {
-                                FarmEvent farmEvent = Game1.farmEvent;
-                            }
-                            if (Game1.hudMessages.Count > 0 && !this.takingMapScreenshot)
-                            {
-                                for (int i = Game1.hudMessages.Count - 1; i >= 0; --i)
-                                    Game1.hudMessages[i].draw(Game1.spriteBatch, i);
-                            }
-                        }
-                        if (Game1.farmEvent != null)
-                            Game1.farmEvent.draw(Game1.spriteBatch);
-                        if (Game1.dialogueUp && !Game1.nameSelectUp && !Game1.messagePause && ((Game1.activeClickableMenu == null || !(Game1.activeClickableMenu is DialogueBox)) && !this.takingMapScreenshot))
-                            this.drawDialogueBox();
-                        if (Game1.progressBar && !this.takingMapScreenshot)
-                        {
-                            Game1.spriteBatch.Draw(Game1.fadeToBlackRect, new Microsoft.Xna.Framework.Rectangle((Game1.graphics.GraphicsDevice.Viewport.GetTitleSafeArea().Width - Game1.dialogueWidth) / 2, Game1.graphics.GraphicsDevice.Viewport.GetTitleSafeArea().Bottom - 128, Game1.dialogueWidth, 32), Microsoft.Xna.Framework.Color.LightGray);
-                            Game1.spriteBatch.Draw(Game1.staminaRect, new Microsoft.Xna.Framework.Rectangle((Game1.graphics.GraphicsDevice.Viewport.GetTitleSafeArea().Width - Game1.dialogueWidth) / 2, Game1.graphics.GraphicsDevice.Viewport.GetTitleSafeArea().Bottom - 128, (int)((double)Game1.pauseAccumulator / (double)Game1.pauseTime * (double)Game1.dialogueWidth), 32), Microsoft.Xna.Framework.Color.DimGray);
-                        }
-                        if (Game1.eventUp && Game1.currentLocation != null && Game1.currentLocation.currentEvent != null)
-                            Game1.currentLocation.currentEvent.drawAfterMap(Game1.spriteBatch);
-                        if (Game1.isRaining && Game1.currentLocation != null && ((bool)((NetFieldBase<bool, NetBool>)Game1.currentLocation.isOutdoors) && !(Game1.currentLocation is Desert)))
-                        {
-                            SpriteBatch spriteBatch = Game1.spriteBatch;
-                            Texture2D staminaRect = Game1.staminaRect;
-                            viewport = Game1.graphics.GraphicsDevice.Viewport;
-                            Microsoft.Xna.Framework.Rectangle bounds = viewport.Bounds;
-                            Microsoft.Xna.Framework.Color color = Microsoft.Xna.Framework.Color.Blue * 0.2f;
-                            spriteBatch.Draw(staminaRect, bounds, color);
-                        }
-                        if ((Game1.fadeToBlack || Game1.globalFade) && !Game1.menuUp && ((!Game1.nameSelectUp || Game1.messagePause) && !this.takingMapScreenshot))
-                        {
-                            SpriteBatch spriteBatch = Game1.spriteBatch;
-                            Texture2D fadeToBlackRect = Game1.fadeToBlackRect;
-                            viewport = Game1.graphics.GraphicsDevice.Viewport;
-                            Microsoft.Xna.Framework.Rectangle bounds = viewport.Bounds;
-                            Microsoft.Xna.Framework.Color color = Microsoft.Xna.Framework.Color.Black * (Game1.gameMode == (byte)0 ? 1f - Game1.fadeToBlackAlpha : Game1.fadeToBlackAlpha);
-                            spriteBatch.Draw(fadeToBlackRect, bounds, color);
-                        }
-                        else if ((double)Game1.flashAlpha > 0.0 && !this.takingMapScreenshot)
-                        {
-                            if (Game1.options.screenFlash)
-                            {
-                                SpriteBatch spriteBatch = Game1.spriteBatch;
-                                Texture2D fadeToBlackRect = Game1.fadeToBlackRect;
-                                viewport = Game1.graphics.GraphicsDevice.Viewport;
-                                Microsoft.Xna.Framework.Rectangle bounds = viewport.Bounds;
-                                Microsoft.Xna.Framework.Color color = Microsoft.Xna.Framework.Color.White * Math.Min(1f, Game1.flashAlpha);
-                                spriteBatch.Draw(fadeToBlackRect, bounds, color);
-                            }
-                            Game1.flashAlpha -= 0.1f;
-                        }
-                        if ((Game1.messagePause || Game1.globalFade) && (Game1.dialogueUp && !this.takingMapScreenshot))
-                            this.drawDialogueBox();
-                        if (!this.takingMapScreenshot)
-                        {
-                            foreach (TemporaryAnimatedSprite overlayTempSprite in Game1.screenOverlayTempSprites)
-                                overlayTempSprite.draw(Game1.spriteBatch, true, 0, 0, 1f);
-                        }
-                        if (Game1.debugMode)
-                        {
-                            StringBuilder debugStringBuilder = Game1._debugStringBuilder;
-                            debugStringBuilder.Clear();
-                            if (Game1.panMode)
-                            {
-                                debugStringBuilder.Append((Game1.getOldMouseX() + Game1.viewport.X) / 64);
-                                debugStringBuilder.Append(",");
-                                debugStringBuilder.Append((Game1.getOldMouseY() + Game1.viewport.Y) / 64);
-                            }
-                            else
-                            {
-                                debugStringBuilder.Append("player: ");
-                                debugStringBuilder.Append(Game1.player.getStandingX() / 64);
-                                debugStringBuilder.Append(", ");
-                                debugStringBuilder.Append(Game1.player.getStandingY() / 64);
-                            }
-                            debugStringBuilder.Append(" mouseTransparency: ");
-                            debugStringBuilder.Append(Game1.mouseCursorTransparency);
-                            debugStringBuilder.Append(" mousePosition: ");
-                            debugStringBuilder.Append(Game1.getMouseX());
-                            debugStringBuilder.Append(",");
-                            debugStringBuilder.Append(Game1.getMouseY());
-                            debugStringBuilder.Append(Environment.NewLine);
-                            debugStringBuilder.Append(" mouseWorldPosition: ");
-                            debugStringBuilder.Append(Game1.getMouseX() + Game1.viewport.X);
-                            debugStringBuilder.Append(",");
-                            debugStringBuilder.Append(Game1.getMouseY() + Game1.viewport.Y);
-                            debugStringBuilder.Append("  debugOutput: ");
-                            debugStringBuilder.Append(Game1.debugOutput);
-                            Game1.spriteBatch.DrawString(Game1.smallFont, debugStringBuilder, new Vector2((float)this.GraphicsDevice.Viewport.GetTitleSafeArea().X, (float)(this.GraphicsDevice.Viewport.GetTitleSafeArea().Y + Game1.smallFont.LineSpacing * 8)), Microsoft.Xna.Framework.Color.Red, 0.0f, Vector2.Zero, 1f, SpriteEffects.None, 0.9999999f);
-                        }
-                        if (Game1.showKeyHelp && !this.takingMapScreenshot)
-                            Game1.spriteBatch.DrawString(Game1.smallFont, Game1.keyHelpString, new Vector2(64f, (float)(Game1.viewport.Height - 64 - (Game1.dialogueUp ? 192 + (Game1.isQuestion ? Game1.questionChoices.Count * 64 : 0) : 0)) - Game1.smallFont.MeasureString(Game1.keyHelpString).Y), Microsoft.Xna.Framework.Color.LightGray, 0.0f, Vector2.Zero, 1f, SpriteEffects.None, 0.9999999f);
-                        if (Game1.activeClickableMenu != null && !this.takingMapScreenshot)
-                        {
-                            try
-                            {
-                                events.RenderingActiveMenu.RaiseEmpty();
-                                Game1.activeClickableMenu.draw(Game1.spriteBatch);
-                                events.RenderedActiveMenu.RaiseEmpty();
-                            }
-                            catch (Exception ex)
-                            {
-                                this.Monitor.Log($"The {Game1.activeClickableMenu.GetType().FullName} menu crashed while drawing itself. SMAPI will force it to exit to avoid crashing the game.\n{ex.GetLogSummary()}", LogLevel.Error);
-                                Game1.activeClickableMenu.exitThisMenu();
-                            }
-                        }
-                        else if (Game1.farmEvent != null)
-                            Game1.farmEvent.drawAboveEverything(Game1.spriteBatch);
-                        if (Game1.emoteMenu != null && !this.takingMapScreenshot)
-                            Game1.emoteMenu.draw(Game1.spriteBatch);
-                        if (Game1.HostPaused && !this.takingMapScreenshot)
-                        {
-                            string s = Game1.content.LoadString("Strings\\StringsFromCSFiles:DayTimeMoneyBox.cs.10378");
-                            SpriteText.drawStringWithScrollBackground(Game1.spriteBatch, s, 96, 32, "", 1f, -1, SpriteText.ScrollTextAlignment.Left);
-                        }
-
-                        events.Rendered.RaiseEmpty();
-                        Game1.spriteBatch.End();
-                        this.drawOverlays(Game1.spriteBatch);
-                        this.renderScreenBuffer(target_screen);
->>>>>>> f976b5c0
                     }
                 }
             }
