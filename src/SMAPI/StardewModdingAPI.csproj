--- conflicted
+++ resolved
@@ -1,41 +1,3 @@
-<<<<<<< HEAD
-﻿<?xml version="1.0" encoding="utf-8"?>
-<Project ToolsVersion="4.0" DefaultTargets="Build" xmlns="http://schemas.microsoft.com/developer/msbuild/2003">
-  <PropertyGroup>
-    <Configuration Condition=" '$(Configuration)' == '' ">Debug</Configuration>
-    <Platform Condition=" '$(Platform)' == '' ">AnyCPU</Platform>
-    <ProductVersion>8.0.30703</ProductVersion>
-    <SchemaVersion>2.0</SchemaVersion>
-    <ProjectGuid>{9898B56E-51EB-40CF-8B1F-ACEB4B6397A7}</ProjectGuid>
-    <ProjectTypeGuids>{EFBA0AD7-5A72-4C68-AF49-83D382785DCF};{FAE04EC0-301F-11D3-BF4B-00C04F79EFBC}</ProjectTypeGuids>
-    <TemplateGuid>{9ef11e43-1701-4396-8835-8392d57abb70}</TemplateGuid>
-    <OutputType>Library</OutputType>
-    <AppDesignerFolder>Properties</AppDesignerFolder>
-    <RootNamespace>StardewModdingAPI</RootNamespace>
-    <AssemblyName>StardewModdingAPI</AssemblyName>
-    <FileAlignment>512</FileAlignment>
-    <AndroidResgenFile>Resources\Resource.designer.cs</AndroidResgenFile>
-    <GenerateSerializationAssemblies>Off</GenerateSerializationAssemblies>
-    <AndroidUseLatestPlatformSdk>false</AndroidUseLatestPlatformSdk>
-    <TargetFrameworkVersion>v9.0</TargetFrameworkVersion>
-  </PropertyGroup>
-  <PropertyGroup Condition=" '$(Configuration)|$(Platform)' == 'Debug|AnyCPU' ">
-    <DebugSymbols>true</DebugSymbols>
-    <DebugType>portable</DebugType>
-    <Optimize>false</Optimize>
-    <OutputPath>bin\Debug\</OutputPath>
-    <DefineConstants>DEBUG;TRACE</DefineConstants>
-    <ErrorReport>prompt</ErrorReport>
-    <WarningLevel>4</WarningLevel>
-  </PropertyGroup>
-  <PropertyGroup Condition=" '$(Configuration)|$(Platform)' == 'Release|AnyCPU' ">
-    <DebugType>pdbonly</DebugType>
-    <Optimize>true</Optimize>
-    <OutputPath>bin\Release\</OutputPath>
-    <DefineConstants>TRACE</DefineConstants>
-    <ErrorReport>prompt</ErrorReport>
-    <WarningLevel>4</WarningLevel>
-=======
 ﻿<Project Sdk="Microsoft.NET.Sdk">
 
   <PropertyGroup>
@@ -51,20 +13,9 @@
     <AppendTargetFrameworkToOutputPath>false</AppendTargetFrameworkToOutputPath>
     <LargeAddressAware Condition="'$(OS)' == 'Windows_NT'">true</LargeAddressAware>
     <ApplicationIcon>icon.ico</ApplicationIcon>
->>>>>>> 6521df7b
   </PropertyGroup>
 
   <ItemGroup>
-<<<<<<< HEAD
-    <Reference Include="0Harmony">
-      <HintPath>..\..\..\..\..\..\..\SteamLibrary\steamapps\common\Stardew Valley\smapi-internal\0Harmony.dll</HintPath>
-    </Reference>
-    <Reference Include="BmFont">
-      <HintPath>..\..\..\..\..\Downloads\com.chucklefish.stardewvalley_1.322\assemblies\BmFont.dll</HintPath>
-    </Reference>
-    <Reference Include="Google.Android.Vending.Expansion.Downloader">
-      <HintPath>..\..\..\..\..\Downloads\com.chucklefish.stardewvalley_1.322\assemblies\Google.Android.Vending.Expansion.Downloader.dll</HintPath>
-=======
     <PackageReference Include="LargeAddressAware" Version="1.0.3" />
     <PackageReference Include="Lib.Harmony" Version="1.2.0.1" />
     <PackageReference Include="Mono.Cecil" Version="0.10.1" />
@@ -74,65 +25,11 @@
   <ItemGroup>
     <Reference Include="System.Numerics">
       <Private>True</Private>
->>>>>>> 6521df7b
     </Reference>
-    <Reference Include="Google.Android.Vending.Expansion.ZipFile">
-      <HintPath>..\..\..\..\..\Downloads\com.chucklefish.stardewvalley_1.322\assemblies\Google.Android.Vending.Expansion.ZipFile.dll</HintPath>
-    </Reference>
-    <Reference Include="Google.Android.Vending.Licensing">
-      <HintPath>..\..\..\..\..\Downloads\com.chucklefish.stardewvalley_1.322\assemblies\Google.Android.Vending.Licensing.dll</HintPath>
-    </Reference>
-    <Reference Include="Java.Interop" />
-    <Reference Include="Microsoft.AppCenter">
-      <HintPath>..\..\..\..\..\Downloads\com.chucklefish.stardewvalley_1.322\assemblies\Microsoft.AppCenter.dll</HintPath>
-    </Reference>
-    <Reference Include="Microsoft.AppCenter.Analytics">
-      <HintPath>..\..\..\..\..\Downloads\com.chucklefish.stardewvalley_1.322\assemblies\Microsoft.AppCenter.Analytics.dll</HintPath>
-    </Reference>
-    <Reference Include="Microsoft.AppCenter.Analytics.Android.Bindings">
-      <HintPath>..\..\..\..\..\Downloads\com.chucklefish.stardewvalley_1.322\assemblies\Microsoft.AppCenter.Analytics.Android.Bindings.dll</HintPath>
-    </Reference>
-    <Reference Include="Microsoft.AppCenter.Android.Bindings">
-      <HintPath>..\..\..\..\..\Downloads\com.chucklefish.stardewvalley_1.322\assemblies\Microsoft.AppCenter.Android.Bindings.dll</HintPath>
-    </Reference>
-    <Reference Include="Microsoft.AppCenter.Crashes">
-      <HintPath>..\..\..\..\..\Downloads\com.chucklefish.stardewvalley_1.322\assemblies\Microsoft.AppCenter.Crashes.dll</HintPath>
-    </Reference>
-    <Reference Include="Microsoft.AppCenter.Crashes.Android.Bindings">
-      <HintPath>..\..\..\..\..\Downloads\com.chucklefish.stardewvalley_1.322\assemblies\Microsoft.AppCenter.Crashes.Android.Bindings.dll</HintPath>
-    </Reference>
-    <Reference Include="Microsoft.CSharp" />
-    <Reference Include="Mono.Android" />
-    <Reference Include="Mono.Cecil">
-      <HintPath>..\..\..\..\..\..\..\SteamLibrary\steamapps\common\Stardew Valley\smapi-internal\Mono.Cecil.dll</HintPath>
-    </Reference>
-    <Reference Include="Mono.Security" />
-    <Reference Include="MonoGame.Framework">
-      <HintPath>..\..\..\..\..\Downloads\com.chucklefish.stardewvalley_1.322\assemblies\MonoGame.Framework.dll</HintPath>
-    </Reference>
-    <Reference Include="MonoMod.RuntimeDetour">
-      <HintPath>..\..\..\..\..\Downloads\MonoMod.RuntimeDetour.dll</HintPath>
-    </Reference>
-    <Reference Include="MonoMod.Utils">
-      <HintPath>..\..\..\..\..\Downloads\MonoMod.Utils.dll</HintPath>
-    </Reference>
-    <Reference Include="mscorlib" />
-    <Reference Include="StardewValley">
-      <HintPath>..\..\..\..\..\Downloads\com.chucklefish.stardewvalley_1.322\assemblies\StardewValley.dll</HintPath>
-    </Reference>
-    <Reference Include="System" />
-    <Reference Include="System.Core">
+    <Reference Include="System.Runtime.Caching">
       <Private>True</Private>
     </Reference>
-<<<<<<< HEAD
-    <Reference Include="System.Xml.Linq" />
-    <Reference Include="System.Xml" />
-    <Reference Include="xTile">
-      <HintPath>..\..\..\..\..\Downloads\com.chucklefish.stardewvalley_1.322\assemblies\xTile.dll</HintPath>
-    </Reference>
-=======
     <Reference Include="System.Windows.Forms" Condition="$(OS) == 'Windows_NT'" />
->>>>>>> 6521df7b
   </ItemGroup>
 
   <ItemGroup>
@@ -141,325 +38,10 @@
   </ItemGroup>
 
   <ItemGroup>
-<<<<<<< HEAD
-    <Compile Include="Constants.cs" />
-    <Compile Include="ContentSource.cs" />
-    <Compile Include="Context.cs" />
-    <Compile Include="Enums\LoadStage.cs" />
-    <Compile Include="Enums\SkillType.cs" />
-    <Compile Include="Events\BuildingListChangedEventArgs.cs" />
-    <Compile Include="Events\ButtonPressedEventArgs.cs" />
-    <Compile Include="Events\ButtonReleasedEventArgs.cs" />
-    <Compile Include="Events\ChangeType.cs" />
-    <Compile Include="Events\ContentEvents.cs" />
-    <Compile Include="Events\ControlEvents.cs" />
-    <Compile Include="Events\CursorMovedEventArgs.cs" />
-    <Compile Include="Events\DayEndingEventArgs.cs" />
-    <Compile Include="Events\DayStartedEventArgs.cs" />
-    <Compile Include="Events\DebrisListChangedEventArgs.cs" />
-    <Compile Include="Events\EventArgsClickableMenuChanged.cs" />
-    <Compile Include="Events\EventArgsClickableMenuClosed.cs" />
-    <Compile Include="Events\EventArgsControllerButtonPressed.cs" />
-    <Compile Include="Events\EventArgsControllerButtonReleased.cs" />
-    <Compile Include="Events\EventArgsControllerTriggerPressed.cs" />
-    <Compile Include="Events\EventArgsControllerTriggerReleased.cs" />
-    <Compile Include="Events\EventArgsInput.cs" />
-    <Compile Include="Events\EventArgsIntChanged.cs" />
-    <Compile Include="Events\EventArgsInventoryChanged.cs" />
-    <Compile Include="Events\EventArgsKeyboardStateChanged.cs" />
-    <Compile Include="Events\EventArgsKeyPressed.cs" />
-    <Compile Include="Events\EventArgsLevelUp.cs" />
-    <Compile Include="Events\EventArgsLocationBuildingsChanged.cs" />
-    <Compile Include="Events\EventArgsLocationObjectsChanged.cs" />
-    <Compile Include="Events\EventArgsLocationsChanged.cs" />
-    <Compile Include="Events\EventArgsMineLevelChanged.cs" />
-    <Compile Include="Events\EventArgsMouseStateChanged.cs" />
-    <Compile Include="Events\EventArgsPlayerWarped.cs" />
-    <Compile Include="Events\EventArgsValueChanged.cs" />
-    <Compile Include="Events\GameEvents.cs" />
-    <Compile Include="Events\GameLaunchedEventArgs.cs" />
-    <Compile Include="Events\GraphicsEvents.cs" />
-    <Compile Include="Events\IDisplayEvents.cs" />
-    <Compile Include="Events\IGameLoopEvents.cs" />
-    <Compile Include="Events\IInputEvents.cs" />
-    <Compile Include="Events\IModEvents.cs" />
-    <Compile Include="Events\IMultiplayerEvents.cs" />
-    <Compile Include="Events\InputEvents.cs" />
-    <Compile Include="Events\InventoryChangedEventArgs.cs" />
-    <Compile Include="Events\IPlayerEvents.cs" />
-    <Compile Include="Events\ISpecialisedEvents.cs" />
-    <Compile Include="Events\ItemStackChange.cs" />
-    <Compile Include="Events\ItemStackSizeChange.cs" />
-    <Compile Include="Events\IWorldEvents.cs" />
-    <Compile Include="Events\LargeTerrainFeatureListChangedEventArgs.cs" />
-    <Compile Include="Events\LevelChangedEventArgs.cs" />
-    <Compile Include="Events\LoadStageChangedEventArgs.cs" />
-    <Compile Include="Events\LocationEvents.cs" />
-    <Compile Include="Events\LocationListChangedEventArgs.cs" />
-    <Compile Include="Events\MenuChangedEventArgs.cs" />
-    <Compile Include="Events\MenuEvents.cs" />
-    <Compile Include="Events\MineEvents.cs" />
-    <Compile Include="Events\ModMessageReceivedEventArgs.cs" />
-    <Compile Include="Events\MouseWheelScrolledEventArgs.cs" />
-    <Compile Include="Events\MultiplayerEvents.cs" />
-    <Compile Include="Events\NpcListChangedEventArgs.cs" />
-    <Compile Include="Events\ObjectListChangedEventArgs.cs" />
-    <Compile Include="Events\OneSecondUpdateTickedEventArgs.cs" />
-    <Compile Include="Events\OneSecondUpdateTickingEventArgs.cs" />
-    <Compile Include="Events\PeerContextReceivedEventArgs.cs" />
-    <Compile Include="Events\PeerDisconnectedEventArgs.cs" />
-    <Compile Include="Events\PlayerEvents.cs" />
-    <Compile Include="Events\RenderedActiveMenuEventArgs.cs" />
-    <Compile Include="Events\RenderedEventArgs.cs" />
-    <Compile Include="Events\RenderedHudEventArgs.cs" />
-    <Compile Include="Events\RenderedWorldEventArgs.cs" />
-    <Compile Include="Events\RenderingActiveMenuEventArgs.cs" />
-    <Compile Include="Events\RenderingEventArgs.cs" />
-    <Compile Include="Events\RenderingHudEventArgs.cs" />
-    <Compile Include="Events\RenderingWorldEventArgs.cs" />
-    <Compile Include="Events\ReturnedToTitleEventArgs.cs" />
-    <Compile Include="Events\SaveCreatedEventArgs.cs" />
-    <Compile Include="Events\SaveCreatingEventArgs.cs" />
-    <Compile Include="Events\SavedEventArgs.cs" />
-    <Compile Include="Events\SaveEvents.cs" />
-    <Compile Include="Events\SaveLoadedEventArgs.cs" />
-    <Compile Include="Events\SavingEventArgs.cs" />
-    <Compile Include="Events\SpecialisedEvents.cs" />
-    <Compile Include="Events\TerrainFeatureListChangedEventArgs.cs" />
-    <Compile Include="Events\TimeChangedEventArgs.cs" />
-    <Compile Include="Events\TimeEvents.cs" />
-    <Compile Include="Events\UnvalidatedUpdateTickedEventArgs.cs" />
-    <Compile Include="Events\UnvalidatedUpdateTickingEventArgs.cs" />
-    <Compile Include="Events\UpdateTickedEventArgs.cs" />
-    <Compile Include="Events\UpdateTickingEventArgs.cs" />
-    <Compile Include="Events\WarpedEventArgs.cs" />
-    <Compile Include="Events\WindowResizedEventArgs.cs" />
-    <Compile Include="Framework\Command.cs" />
-    <Compile Include="Framework\CommandManager.cs" />
-    <Compile Include="Framework\ContentCoordinator.cs" />
-    <Compile Include="Framework\ContentManagers\BaseContentManager.cs" />
-    <Compile Include="Framework\ContentManagers\GameContentManager.cs" />
-    <Compile Include="Framework\ContentManagers\IContentManager.cs" />
-    <Compile Include="Framework\ContentManagers\ModContentManager.cs" />
-    <Compile Include="Framework\ContentPack.cs" />
-    <Compile Include="Framework\Content\AssetData.cs" />
-    <Compile Include="Framework\Content\AssetDataForDictionary.cs" />
-    <Compile Include="Framework\Content\AssetDataForImage.cs" />
-    <Compile Include="Framework\Content\AssetDataForObject.cs" />
-    <Compile Include="Framework\Content\AssetInfo.cs" />
-    <Compile Include="Framework\Content\ContentCache.cs" />
-    <Compile Include="Framework\CursorPosition.cs" />
-    <Compile Include="Framework\DeprecationLevel.cs" />
-    <Compile Include="Framework\DeprecationManager.cs" />
-    <Compile Include="Framework\DeprecationWarning.cs" />
-    <Compile Include="Framework\Events\EventManager.cs" />
-    <Compile Include="Framework\Events\ManagedEvent.cs" />
-    <Compile Include="Framework\Events\ManagedEventBase.cs" />
-    <Compile Include="Framework\Events\ModDisplayEvents.cs" />
-    <Compile Include="Framework\Events\ModEvents.cs" />
-    <Compile Include="Framework\Events\ModEventsBase.cs" />
-    <Compile Include="Framework\Events\ModGameLoopEvents.cs" />
-    <Compile Include="Framework\Events\ModInputEvents.cs" />
-    <Compile Include="Framework\Events\ModMultiplayerEvents.cs" />
-    <Compile Include="Framework\Events\ModPlayerEvents.cs" />
-    <Compile Include="Framework\Events\ModSpecialisedEvents.cs" />
-    <Compile Include="Framework\Events\ModWorldEvents.cs" />
-    <Compile Include="Framework\Exceptions\SAssemblyLoadFailedException.cs" />
-    <Compile Include="Framework\Exceptions\SContentLoadException.cs" />
-    <Compile Include="Framework\GameVersion.cs" />
-    <Compile Include="Framework\IModMetadata.cs" />
-    <Compile Include="Framework\Input\GamePadStateBuilder.cs" />
-    <Compile Include="Framework\Input\InputStatus.cs" />
-    <Compile Include="Framework\Input\SInputState.cs" />
-    <Compile Include="Framework\InternalExtensions.cs" />
-    <Compile Include="Framework\Logging\ConsoleInterceptionManager.cs" />
-    <Compile Include="Framework\Logging\InterceptingTextWriter.cs" />
-    <Compile Include="Framework\Logging\LogFileManager.cs" />
-    <Compile Include="Framework\Models\ModFolderExport.cs" />
-    <Compile Include="Framework\Models\SConfig.cs" />
-    <Compile Include="Framework\ModHelpers\BaseHelper.cs" />
-    <Compile Include="Framework\ModHelpers\CommandHelper.cs" />
-    <Compile Include="Framework\ModHelpers\ContentHelper.cs" />
-    <Compile Include="Framework\ModHelpers\ContentPackHelper.cs" />
-    <Compile Include="Framework\ModHelpers\DataHelper.cs" />
-    <Compile Include="Framework\ModHelpers\InputHelper.cs" />
-    <Compile Include="Framework\ModHelpers\ModHelper.cs" />
-    <Compile Include="Framework\ModHelpers\ModRegistryHelper.cs" />
-    <Compile Include="Framework\ModHelpers\MultiplayerHelper.cs" />
-    <Compile Include="Framework\ModHelpers\ReflectionHelper.cs" />
-    <Compile Include="Framework\ModHelpers\TranslationHelper.cs" />
-    <Compile Include="Framework\ModLoading\AssemblyDefinitionResolver.cs" />
-    <Compile Include="Framework\ModLoading\AssemblyLoader.cs" />
-    <Compile Include="Framework\ModLoading\AssemblyLoadStatus.cs" />
-    <Compile Include="Framework\ModLoading\AssemblyParseResult.cs" />
-    <Compile Include="Framework\ModLoading\Finders\EventFinder.cs" />
-    <Compile Include="Framework\ModLoading\Finders\FieldFinder.cs" />
-    <Compile Include="Framework\ModLoading\Finders\MethodFinder.cs" />
-    <Compile Include="Framework\ModLoading\Finders\PropertyFinder.cs" />
-    <Compile Include="Framework\ModLoading\Finders\ReferenceToMemberWithUnexpectedTypeFinder.cs" />
-    <Compile Include="Framework\ModLoading\Finders\ReferenceToMissingMemberFinder.cs" />
-    <Compile Include="Framework\ModLoading\Finders\TypeFinder.cs" />
-    <Compile Include="Framework\ModLoading\IInstructionHandler.cs" />
-    <Compile Include="Framework\ModLoading\IncompatibleInstructionException.cs" />
-    <Compile Include="Framework\ModLoading\InstructionHandleResult.cs" />
-    <Compile Include="Framework\ModLoading\InvalidModStateException.cs" />
-    <Compile Include="Framework\ModLoading\ModDependencyStatus.cs" />
-    <Compile Include="Framework\ModLoading\ModMetadata.cs" />
-    <Compile Include="Framework\ModLoading\ModMetadataStatus.cs" />
-    <Compile Include="Framework\ModLoading\ModResolver.cs" />
-    <Compile Include="Framework\ModLoading\PlatformAssemblyMap.cs" />
-    <Compile Include="Framework\ModLoading\RewriteHelper.cs" />
-    <Compile Include="Framework\ModLoading\Rewriters\TypeFieldToAnotherTypeFieldRewriter.cs" />
-    <Compile Include="Framework\ModLoading\Rewriters\FieldReplaceRewriter.cs" />
-    <Compile Include="Framework\ModLoading\Rewriters\FieldToPropertyRewriter.cs" />
-    <Compile Include="Framework\ModLoading\Rewriters\MethodParentRewriter.cs" />
-    <Compile Include="Framework\ModLoading\Rewriters\StaticFieldToConstantRewriter.cs" />
-    <Compile Include="Framework\ModLoading\Rewriters\TypeReferenceRewriter.cs" />
-    <Compile Include="Framework\ModLoading\TypeReferenceComparer.cs" />
-    <Compile Include="Framework\ModRegistry.cs" />
-    <Compile Include="Framework\Monitor.cs" />
-    <Compile Include="Framework\Networking\MessageType.cs" />
-    <Compile Include="Framework\Networking\ModMessageModel.cs" />
-    <Compile Include="Framework\Networking\MultiplayerPeer.cs" />
-    <Compile Include="Framework\Networking\MultiplayerPeerMod.cs" />
-    <Compile Include="Framework\Networking\RemoteContextModel.cs" />
-    <Compile Include="Framework\Networking\RemoteContextModModel.cs" />
-    <Compile Include="Framework\Patching\GamePatcher.cs" />
-    <Compile Include="Framework\Patching\IHarmonyPatch.cs" />
-    <Compile Include="Framework\Reflection\CacheEntry.cs" />
-    <Compile Include="Framework\Reflection\InterfaceProxyBuilder.cs" />
-    <Compile Include="Framework\Reflection\InterfaceProxyFactory.cs" />
-    <Compile Include="Framework\Reflection\ReflectedField.cs" />
-    <Compile Include="Framework\Reflection\ReflectedMethod.cs" />
-    <Compile Include="Framework\Reflection\ReflectedProperty.cs" />
-    <Compile Include="Framework\Reflection\Reflector.cs" />
-    <Compile Include="Framework\RequestExitDelegate.cs" />
-    <Compile Include="Framework\RewriteFacades\DebrisMethods.cs">
-      <SubType>Code</SubType>
-    </Compile>
-    <Compile Include="Framework\RewriteFacades\GameLocationMethods.cs" />
-    <Compile Include="Framework\RewriteFacades\ItemGrabMenuMethods.cs" />
-    <Compile Include="Framework\RewriteFacades\NPCMethods.cs" />
-    <Compile Include="Framework\RewriteFacades\SpriteTextMethods.cs" />
-    <Compile Include="Framework\RewriteFacades\TextBoxMethods.cs" />
-    <Compile Include="Framework\RewriteFacades\MapPageMethods.cs" />
-    <Compile Include="Framework\RewriteFacades\IClickableMenuMethods.cs" />
-    <Compile Include="Framework\RewriteFacades\HUDMessageMethods.cs" />
-    <Compile Include="Framework\RewriteFacades\Game1Methods.cs" />
-    <Compile Include="Framework\RewriteFacades\FarmerRenderMethods.cs" />
-    <Compile Include="Framework\RewriteFacades\FarmerMethods.cs" />
-    <Compile Include="Framework\RewriteFacades\SpriteBatchMethods.cs" />
-    <Compile Include="Framework\RewriteFacades\WeatherDebrisMethods.cs" />
-    <Compile Include="Framework\SCore.cs" />
-    <Compile Include="Framework\Serialisation\ColorConverter.cs" />
-    <Compile Include="Framework\Serialisation\PointConverter.cs" />
-    <Compile Include="Framework\Serialisation\RectangleConverter.cs" />
-    <Compile Include="Framework\SGame.cs" />
-    <Compile Include="Framework\SGameConstructorHack.cs" />
-    <Compile Include="Framework\Singleton.cs" />
-    <Compile Include="Framework\SModHooks.cs" />
-    <Compile Include="Framework\SMultiplayer.cs" />
-    <Compile Include="Framework\StateTracking\Comparers\EquatableComparer.cs" />
-    <Compile Include="Framework\StateTracking\Comparers\GenericEqualsComparer.cs" />
-    <Compile Include="Framework\StateTracking\Comparers\ObjectReferenceComparer.cs" />
-    <Compile Include="Framework\StateTracking\FieldWatchers\BaseDisposableWatcher.cs" />
-    <Compile Include="Framework\StateTracking\FieldWatchers\ComparableListWatcher.cs" />
-    <Compile Include="Framework\StateTracking\FieldWatchers\ComparableWatcher.cs" />
-    <Compile Include="Framework\StateTracking\FieldWatchers\NetCollectionWatcher.cs" />
-    <Compile Include="Framework\StateTracking\FieldWatchers\NetDictionaryWatcher.cs" />
-    <Compile Include="Framework\StateTracking\FieldWatchers\NetValueWatcher.cs" />
-    <Compile Include="Framework\StateTracking\FieldWatchers\ObservableCollectionWatcher.cs" />
-    <Compile Include="Framework\StateTracking\FieldWatchers\WatcherFactory.cs" />
-    <Compile Include="Framework\StateTracking\ICollectionWatcher.cs" />
-    <Compile Include="Framework\StateTracking\IDictionaryWatcher.cs" />
-    <Compile Include="Framework\StateTracking\IValueWatcher.cs" />
-    <Compile Include="Framework\StateTracking\IWatcher.cs" />
-    <Compile Include="Framework\StateTracking\LocationTracker.cs" />
-    <Compile Include="Framework\StateTracking\PlayerTracker.cs" />
-    <Compile Include="Framework\StateTracking\WorldLocationsTracker.cs" />
-    <Compile Include="Framework\Utilities\ContextHash.cs" />
-    <Compile Include="Framework\Utilities\Countdown.cs" />
-    <Compile Include="Framework\WatcherCore.cs" />
-    <Compile Include="GamePlatform.cs" />
-    <Compile Include="IAssetData.cs" />
-    <Compile Include="IAssetDataForDictionary.cs" />
-    <Compile Include="IAssetDataForImage.cs" />
-    <Compile Include="IAssetEditor.cs" />
-    <Compile Include="IAssetInfo.cs" />
-    <Compile Include="IAssetLoader.cs" />
-    <Compile Include="ICommandHelper.cs" />
-    <Compile Include="IContentHelper.cs" />
-    <Compile Include="IContentPack.cs" />
-    <Compile Include="IContentPackHelper.cs" />
-    <Compile Include="ICursorPosition.cs" />
-    <Compile Include="IDataHelper.cs" />
-    <Compile Include="IInputHelper.cs" />
-    <Compile Include="IMod.cs" />
-    <Compile Include="IModHelper.cs" />
-    <Compile Include="IModInfo.cs" />
-    <Compile Include="IModLinked.cs" />
-    <Compile Include="IModRegistry.cs" />
-    <Compile Include="IMonitor.cs" />
-    <Compile Include="IMultiplayerHelper.cs" />
-    <Compile Include="IMultiplayerPeer.cs" />
-    <Compile Include="IMultiplayerPeerMod.cs" />
-    <Compile Include="IReflectedField.cs" />
-    <Compile Include="IReflectedMethod.cs" />
-    <Compile Include="IReflectedProperty.cs" />
-    <Compile Include="IReflectionHelper.cs" />
-    <Compile Include="ITranslationHelper.cs" />
-    <Compile Include="LogLevel.cs" />
-    <Compile Include="Metadata\CoreAssetPropagator.cs" />
-    <Compile Include="Metadata\InstructionMetadata.cs" />
-    <Compile Include="Mod.cs" />
-    <Compile Include="Patches\DialogueErrorPatch.cs" />
-    <Compile Include="Patches\LoadForNewGamePatch.cs" />
-    <Compile Include="Patches\ObjectErrorPatch.cs" />
-    <Compile Include="Patches\SaveBackupPatch.cs" />
-    <Compile Include="PatchMode.cs" />
-    <Compile Include="Program.cs" />
-    <Compile Include="Resources\Resource.designer.cs" />
-    <Compile Include="Properties\AssemblyInfo.cs" />
-    <Compile Include="SButton.cs" />
-    <Compile Include="SemanticVersion.cs" />
-    <Compile Include="SGameConsole.cs">
-      <SubType>Code</SubType>
-    </Compile>
-    <Compile Include="SMainActivity.cs" />
-    <Compile Include="Translation.cs" />
-    <Compile Include="Utilities\SDate.cs" />
-=======
     <Compile Include="..\..\build\GlobalAssemblyInfo.cs" Link="Properties\GlobalAssemblyInfo.cs" />
->>>>>>> 6521df7b
   </ItemGroup>
 
   <ItemGroup>
-<<<<<<< HEAD
-    <None Include="Resources\AboutResources.txt" />
-  </ItemGroup>
-  <ItemGroup>
-    <PackageReference Include="Xamarin.Android.Support.v7.AppCompat" Version="28.0.0.1" />
-  </ItemGroup>
-  <ItemGroup>
-    <AndroidResource Include="Resources\values\strings.xml" />
-  </ItemGroup>
-  <ItemGroup>
-    <Folder Include="Resources\drawable\" />
-  </ItemGroup>
-  <ItemGroup>
-    <Content Include="icon.ico" />
-    <Content Include="steam_appid.txt" />
-  </ItemGroup>
-  <ItemGroup>
-    <ProjectReference Include="..\StardewModdingAPI.Toolkit.CoreInterfaces\StardewModdingAPI.Toolkit.CoreInterfaces.csproj">
-      <Project>{d5cfd923-37f1-4bc3-9be8-e506e202ac28}</Project>
-      <Name>StardewModdingAPI.Toolkit.CoreInterfaces</Name>
-    </ProjectReference>
-    <ProjectReference Include="..\StardewModdingAPI.Toolkit\StardewModdingAPI.Toolkit.csproj">
-      <Project>{ea5cfd2e-9453-4d29-b80f-8e0ea23f4ac6}</Project>
-      <Name>StardewModdingAPI.Toolkit</Name>
-    </ProjectReference>
-=======
     <Content Include="StardewModdingAPI.config.json">
       <CopyToOutputDirectory>PreserveNewest</CopyToOutputDirectory>
     </Content>
@@ -470,21 +52,9 @@
     <None Update="steam_appid.txt">
       <CopyToOutputDirectory>PreserveNewest</CopyToOutputDirectory>
     </None>
->>>>>>> 6521df7b
   </ItemGroup>
 
   <Import Project="..\SMAPI.Internal\SMAPI.Internal.projitems" Label="Shared" />
-<<<<<<< HEAD
-  <Import Project="$(MSBuildExtensionsPath)\Xamarin\Android\Xamarin.Android.CSharp.targets" />
-  <!-- To modify your build process, add your task inside one of the targets below and uncomment it. 
-       Other similar extension points exist, see Microsoft.Common.targets.
-  <Target Name="BeforeBuild">
-  </Target>
-  <Target Name="AfterBuild">
-  </Target>
-  -->
-=======
   <Import Project="..\..\build\common.targets" />
 
->>>>>>> 6521df7b
 </Project>