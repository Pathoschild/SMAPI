﻿<Project Sdk="Microsoft.NET.Sdk">

  <PropertyGroup>
    <RootNamespace>StardewModdingAPI.Mods.SaveBackup</RootNamespace>
    <AssemblyName>SaveBackup</AssemblyName>
    <TargetFramework>net45</TargetFramework>
    <GenerateAssemblyInfo>false</GenerateAssemblyInfo>
    <LangVersion>latest</LangVersion>
    <OutputPath>$(SolutionDir)\..\bin\$(Configuration)\Mods\SaveBackup</OutputPath>
    <AppendTargetFrameworkToOutputPath>false</AppendTargetFrameworkToOutputPath>
    <PlatformTarget>x86</PlatformTarget>
  </PropertyGroup>

  <ItemGroup>
    <ProjectReference Include="..\SMAPI\StardewModdingAPI.csproj">
      <Private>False</Private>
    </ProjectReference>
  </ItemGroup>

  <ItemGroup>
    <Compile Include="..\..\build\GlobalAssemblyInfo.cs">
      <Link>Properties\GlobalAssemblyInfo.cs</Link>
    </Compile>
  </ItemGroup>

  <ItemGroup>
    <None Update="manifest.json">
      <CopyToOutputDirectory>PreserveNewest</CopyToOutputDirectory>
    </None>
  </ItemGroup>
<<<<<<< HEAD
  <ItemGroup>
    <ProjectReference Include="..\StardewModdingAPI.Toolkit.CoreInterfaces\StardewModdingAPI.Toolkit.CoreInterfaces.csproj">
      <Project>{d5cfd923-37f1-4bc3-9be8-e506e202ac28}</Project>
      <Name>StardewModdingAPI.Toolkit.CoreInterfaces</Name>
      <Private>False</Private>
    </ProjectReference>
  </ItemGroup>
  <Import Project="$(MSBuildToolsPath)\Microsoft.CSharp.targets" />
=======

  <Import Project="..\SMAPI.Internal\SMAPI.Internal.projitems" Label="Shared" />
>>>>>>> 6521df7b
  <Import Project="..\..\build\common.targets" />

</Project><|MERGE_RESOLUTION|>--- conflicted
+++ resolved
@@ -28,19 +28,8 @@
       <CopyToOutputDirectory>PreserveNewest</CopyToOutputDirectory>
     </None>
   </ItemGroup>
-<<<<<<< HEAD
-  <ItemGroup>
-    <ProjectReference Include="..\StardewModdingAPI.Toolkit.CoreInterfaces\StardewModdingAPI.Toolkit.CoreInterfaces.csproj">
-      <Project>{d5cfd923-37f1-4bc3-9be8-e506e202ac28}</Project>
-      <Name>StardewModdingAPI.Toolkit.CoreInterfaces</Name>
-      <Private>False</Private>
-    </ProjectReference>
-  </ItemGroup>
-  <Import Project="$(MSBuildToolsPath)\Microsoft.CSharp.targets" />
-=======
 
   <Import Project="..\SMAPI.Internal\SMAPI.Internal.projitems" Label="Shared" />
->>>>>>> 6521df7b
   <Import Project="..\..\build\common.targets" />
 
 </Project>