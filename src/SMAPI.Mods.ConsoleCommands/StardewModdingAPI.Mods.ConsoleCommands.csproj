﻿<Project Sdk="Microsoft.NET.Sdk">

  <PropertyGroup>
    <RootNamespace>StardewModdingAPI.Mods.ConsoleCommands</RootNamespace>
    <AssemblyName>ConsoleCommands</AssemblyName>
    <TargetFramework>net45</TargetFramework>
    <GenerateAssemblyInfo>false</GenerateAssemblyInfo>
    <LangVersion>latest</LangVersion>
    <OutputPath>$(SolutionDir)\..\bin\$(Configuration)\Mods\ConsoleCommands</OutputPath>
    <AppendTargetFrameworkToOutputPath>false</AppendTargetFrameworkToOutputPath>
    <PlatformTarget>x86</PlatformTarget>
  </PropertyGroup>

  <ItemGroup>
    <ProjectReference Include="..\SMAPI\StardewModdingAPI.csproj">
      <Private>False</Private>
    </ProjectReference>
  </ItemGroup>

  <ItemGroup>
    <Compile Include="..\..\build\GlobalAssemblyInfo.cs">
      <Link>Properties\GlobalAssemblyInfo.cs</Link>
    </Compile>
<<<<<<< HEAD
    <Compile Include="Framework\Commands\ArgumentParser.cs" />
    <Compile Include="Framework\Commands\Other\ShowDataFilesCommand.cs" />
    <Compile Include="Framework\Commands\Other\ShowGameFilesCommand.cs" />
    <Compile Include="Framework\Commands\Other\DebugCommand.cs" />
    <Compile Include="Framework\Commands\Player\ListItemTypesCommand.cs" />
    <Compile Include="Framework\Commands\Player\ListItemsCommand.cs" />
    <Compile Include="Framework\Commands\Player\AddCommand.cs" />
    <Compile Include="Framework\Commands\Player\SetStyleCommand.cs" />
    <Compile Include="Framework\Commands\Player\SetColorCommand.cs" />
    <Compile Include="Framework\Commands\Player\SetMaxHealthCommand.cs" />
    <Compile Include="Framework\Commands\Player\SetMaxStaminaCommand.cs" />
    <Compile Include="Framework\Commands\Player\SetHealthCommand.cs" />
    <Compile Include="Framework\Commands\Player\SetImmunityCommand.cs" />
    <Compile Include="Framework\Commands\Player\SetStaminaCommand.cs" />
    <Compile Include="Framework\Commands\Player\SetNameCommand.cs" />
    <Compile Include="Framework\Commands\Player\SetMoneyCommand.cs" />
    <Compile Include="Framework\Commands\TrainerCommand.cs" />
    <Compile Include="Framework\Commands\World\SetMineLevelCommand.cs" />
    <Compile Include="Framework\Commands\World\DownMineLevelCommand.cs" />
    <Compile Include="Framework\Commands\World\ClearCommand.cs" />
    <Compile Include="Framework\Commands\World\SetYearCommand.cs" />
    <Compile Include="Framework\Commands\World\SetSeasonCommand.cs" />
    <Compile Include="Framework\Commands\World\SetDayCommand.cs" />
    <Compile Include="Framework\Commands\World\SetTimeCommand.cs" />
    <Compile Include="Framework\Commands\World\FreezeTimeCommand.cs" />
    <Compile Include="Framework\ItemData\ItemType.cs" />
    <Compile Include="Framework\Commands\ITrainerCommand.cs" />
    <Compile Include="Framework\ItemData\SearchableItem.cs" />
    <Compile Include="Framework\ItemRepository.cs" />
    <Compile Include="ModEntry.cs" />
    <Compile Include="Properties\AssemblyInfo.cs" />
  </ItemGroup>
  <ItemGroup>
    <None Include="manifest.json">
      <CopyToOutputDirectory>PreserveNewest</CopyToOutputDirectory>
    </None>
  </ItemGroup>
  <ItemGroup>
    <ProjectReference Include="..\SMAPI\StardewModdingAPI.csproj">
      <Project>{9898b56e-51eb-40cf-8b1f-aceb4b6397a7}</Project>
      <Name>StardewModdingAPI</Name>
    </ProjectReference>
  </ItemGroup>
  <Import Project="$(MSBuildToolsPath)\Microsoft.CSharp.targets" />
=======
  </ItemGroup>

  <ItemGroup>
    <None Update="manifest.json">
      <CopyToOutputDirectory>PreserveNewest</CopyToOutputDirectory>
    </None>
  </ItemGroup>

  <Import Project="..\SMAPI.Internal\SMAPI.Internal.projitems" Label="Shared" />
>>>>>>> 6521df7b
  <Import Project="..\..\build\common.targets" />

</Project><|MERGE_RESOLUTION|>--- conflicted
+++ resolved
@@ -21,52 +21,6 @@
     <Compile Include="..\..\build\GlobalAssemblyInfo.cs">
       <Link>Properties\GlobalAssemblyInfo.cs</Link>
     </Compile>
-<<<<<<< HEAD
-    <Compile Include="Framework\Commands\ArgumentParser.cs" />
-    <Compile Include="Framework\Commands\Other\ShowDataFilesCommand.cs" />
-    <Compile Include="Framework\Commands\Other\ShowGameFilesCommand.cs" />
-    <Compile Include="Framework\Commands\Other\DebugCommand.cs" />
-    <Compile Include="Framework\Commands\Player\ListItemTypesCommand.cs" />
-    <Compile Include="Framework\Commands\Player\ListItemsCommand.cs" />
-    <Compile Include="Framework\Commands\Player\AddCommand.cs" />
-    <Compile Include="Framework\Commands\Player\SetStyleCommand.cs" />
-    <Compile Include="Framework\Commands\Player\SetColorCommand.cs" />
-    <Compile Include="Framework\Commands\Player\SetMaxHealthCommand.cs" />
-    <Compile Include="Framework\Commands\Player\SetMaxStaminaCommand.cs" />
-    <Compile Include="Framework\Commands\Player\SetHealthCommand.cs" />
-    <Compile Include="Framework\Commands\Player\SetImmunityCommand.cs" />
-    <Compile Include="Framework\Commands\Player\SetStaminaCommand.cs" />
-    <Compile Include="Framework\Commands\Player\SetNameCommand.cs" />
-    <Compile Include="Framework\Commands\Player\SetMoneyCommand.cs" />
-    <Compile Include="Framework\Commands\TrainerCommand.cs" />
-    <Compile Include="Framework\Commands\World\SetMineLevelCommand.cs" />
-    <Compile Include="Framework\Commands\World\DownMineLevelCommand.cs" />
-    <Compile Include="Framework\Commands\World\ClearCommand.cs" />
-    <Compile Include="Framework\Commands\World\SetYearCommand.cs" />
-    <Compile Include="Framework\Commands\World\SetSeasonCommand.cs" />
-    <Compile Include="Framework\Commands\World\SetDayCommand.cs" />
-    <Compile Include="Framework\Commands\World\SetTimeCommand.cs" />
-    <Compile Include="Framework\Commands\World\FreezeTimeCommand.cs" />
-    <Compile Include="Framework\ItemData\ItemType.cs" />
-    <Compile Include="Framework\Commands\ITrainerCommand.cs" />
-    <Compile Include="Framework\ItemData\SearchableItem.cs" />
-    <Compile Include="Framework\ItemRepository.cs" />
-    <Compile Include="ModEntry.cs" />
-    <Compile Include="Properties\AssemblyInfo.cs" />
-  </ItemGroup>
-  <ItemGroup>
-    <None Include="manifest.json">
-      <CopyToOutputDirectory>PreserveNewest</CopyToOutputDirectory>
-    </None>
-  </ItemGroup>
-  <ItemGroup>
-    <ProjectReference Include="..\SMAPI\StardewModdingAPI.csproj">
-      <Project>{9898b56e-51eb-40cf-8b1f-aceb4b6397a7}</Project>
-      <Name>StardewModdingAPI</Name>
-    </ProjectReference>
-  </ItemGroup>
-  <Import Project="$(MSBuildToolsPath)\Microsoft.CSharp.targets" />
-=======
   </ItemGroup>
 
   <ItemGroup>
@@ -76,7 +30,6 @@
   </ItemGroup>
 
   <Import Project="..\SMAPI.Internal\SMAPI.Internal.projitems" Label="Shared" />
->>>>>>> 6521df7b
   <Import Project="..\..\build\common.targets" />
 
 </Project>